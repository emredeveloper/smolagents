<!--Copyright 2024 The HuggingFace Team. All rights reserved.

Licensed under the Apache License, Version 2.0 (the "License"); you may not use this file except in compliance with
the License. You may obtain a copy of the License at

http://www.apache.org/licenses/LICENSE-2.0

Unless required by applicable law or agreed to in writing, software distributed under the License is distributed on
an "AS IS" BASIS, WITHOUT WARRANTIES OR CONDITIONS OF ANY KIND, either express or implied. See the License for the
specific language governing permissions and limitations under the License.

⚠️ Note that this file is in Markdown but contain specific syntax for our doc-builder (similar to MDX) that may not be
rendered properly in your Markdown viewer.

-->
# Agents - Guided tour

[[open-in-colab]]

In this guided visit, you will learn how to build an agent, how to run it, and how to customize it to make it work better for your use-case.

### Building your agent

To initialize a minimal agent, you need at least these two arguments:

- `model`, a text-generation model to power your agent - because the agent is different from a simple LLM, it is a system that uses a LLM as its engine. You can use any of these options:
    - [`TransformersModel`] takes a pre-initialized `transformers` pipeline to run inference on your local machine using `transformers`.
    - [`HfApiModel`] leverages a `huggingface_hub.InferenceClient` under the hood and supports all Inference Providers on the Hub.
    - [`LiteLLMModel`] similarly lets you call 100+ different models and providers through [LiteLLM](https://docs.litellm.ai/)!
    - [`AzureOpenAIServerModel`] allows you to use OpenAI models deployed in [Azure](https://azure.microsoft.com/en-us/products/ai-services/openai-service).
    - [`MLXModel`] creates a [mlx-lm](https://pypi.org/project/mlx-lm/) pipeline to run inference on your local machine.

- `tools`, a list of `Tools` that the agent can use to solve the task. It can be an empty list. You can also add the default toolbox on top of your `tools` list by defining the optional argument `add_base_tools=True`.

Once you have these two arguments, `tools` and `model`,  you can create an agent and run it. You can use any LLM you'd like, either through [Inference Providers](https://huggingface.co/blog/inference-providers), [transformers](https://github.com/huggingface/transformers/), [ollama](https://ollama.com/), [LiteLLM](https://www.litellm.ai/), [Azure OpenAI](https://azure.microsoft.com/en-us/products/ai-services/openai-service), or [mlx-lm](https://pypi.org/project/mlx-lm/).

<hfoptions id="Pick a LLM">
<hfoption id="HF Inference API">

HF Inference API is free to use without a token, but then it will have a rate limit.

To access gated models or rise your rate limits with a PRO account, you need to set the environment variable `HF_TOKEN` or pass `token` variable upon initialization of `HfApiModel`. You can get your token from your [settings page](https://huggingface.co/settings/tokens)

```python
from smolagents import CodeAgent, HfApiModel

model_id = "meta-llama/Llama-3.3-70B-Instruct" 

model = HfApiModel(model_id=model_id, token="<YOUR_HUGGINGFACEHUB_API_TOKEN>") # You can choose to not pass any model_id to HfApiModel to use a default free model
# you can also specify a particular provider e.g. provider="together" or provider="sambanova"
agent = CodeAgent(tools=[], model=model, add_base_tools=True)

agent.run(
    "Could you give me the 118th number in the Fibonacci sequence?",
)
```
</hfoption>
<hfoption id="Local Transformers Model">

```python
# !pip install smolagents[transformers]
from smolagents import CodeAgent, TransformersModel

model_id = "meta-llama/Llama-3.2-3B-Instruct"

model = TransformersModel(model_id=model_id)
agent = CodeAgent(tools=[], model=model, add_base_tools=True)

agent.run(
    "Could you give me the 118th number in the Fibonacci sequence?",
)
```
</hfoption>
<hfoption id="OpenAI or Anthropic API">

To use `LiteLLMModel`, you need to set the environment variable `ANTHROPIC_API_KEY` or `OPENAI_API_KEY`, or pass `api_key` variable upon initialization.

```python
# !pip install smolagents[litellm]
from smolagents import CodeAgent, LiteLLMModel

model = LiteLLMModel(model_id="anthropic/claude-3-5-sonnet-latest", api_key="YOUR_ANTHROPIC_API_KEY") # Could use 'gpt-4o'
agent = CodeAgent(tools=[], model=model, add_base_tools=True)

agent.run(
    "Could you give me the 118th number in the Fibonacci sequence?",
)
```
</hfoption>
<hfoption id="Ollama">

```python
# !pip install smolagents[litellm]
from smolagents import CodeAgent, LiteLLMModel

model = LiteLLMModel(
    model_id="ollama_chat/llama3.2", # This model is a bit weak for agentic behaviours though
    api_base="http://localhost:11434", # replace with 127.0.0.1:11434 or remote open-ai compatible server if necessary
    api_key="YOUR_API_KEY", # replace with API key if necessary
    num_ctx=8192, # ollama default is 2048 which will fail horribly. 8192 works for easy tasks, more is better. Check https://huggingface.co/spaces/NyxKrage/LLM-Model-VRAM-Calculator to calculate how much VRAM this will need for the selected model.
)

agent = CodeAgent(tools=[], model=model, add_base_tools=True)

agent.run(
    "Could you give me the 118th number in the Fibonacci sequence?",
)
```
</hfoption>
<hfoption id="Azure OpenAI">

To connect to Azure OpenAI, you can either use `AzureOpenAIServerModel` directly, or use `LiteLLMModel` and configure it accordingly.

To initialize an instance of `AzureOpenAIServerModel`, you need to pass your model deployment name and then either pass the `azure_endpoint`, `api_key`, and `api_version` arguments, or set the environment variables `AZURE_OPENAI_ENDPOINT`, `AZURE_OPENAI_API_KEY`, and `OPENAI_API_VERSION`.

```python
# !pip install smolagents[openai]
from smolagents import CodeAgent, AzureOpenAIServerModel

model = AzureOpenAIServerModel(model_id="gpt-4o-mini")
agent = CodeAgent(tools=[], model=model, add_base_tools=True)

agent.run(
    "Could you give me the 118th number in the Fibonacci sequence?",
)
```

Similarly, you can configure `LiteLLMModel` to connect to Azure OpenAI as follows:

- pass your model deployment name as `model_id`, and make sure to prefix it with `azure/`
- make sure to set the environment variable `AZURE_API_VERSION`
- either pass the `api_base` and `api_key` arguments, or set the environment variables `AZURE_API_KEY`, and `AZURE_API_BASE`

```python
import os
from smolagents import CodeAgent, LiteLLMModel

AZURE_OPENAI_CHAT_DEPLOYMENT_NAME="gpt-35-turbo-16k-deployment" # example of deployment name

os.environ["AZURE_API_KEY"] = "" # api_key
os.environ["AZURE_API_BASE"] = "" # "https://example-endpoint.openai.azure.com"
os.environ["AZURE_API_VERSION"] = "" # "2024-10-01-preview"

model = LiteLLMModel(model_id="azure/" + AZURE_OPENAI_CHAT_DEPLOYMENT_NAME)
agent = CodeAgent(tools=[], model=model, add_base_tools=True)

agent.run(
   "Could you give me the 118th number in the Fibonacci sequence?",
)
```

</hfoption>
<hfoption id="mlx-lm">

```python
# !pip install smolagents[mlx-lm]
from smolagents import CodeAgent, MLXModel

mlx_model = MLXModel("mlx-community/Qwen2.5-Coder-32B-Instruct-4bit")
agent = CodeAgent(model=mlx_model, tools=[], add_base_tools=True)

agent.run("Could you give me the 118th number in the Fibonacci sequence?")
```

</hfoption>
</hfoptions>

#### CodeAgent and ToolCallingAgent

The [`CodeAgent`] is our default agent. It will write and execute python code snippets at each step.

By default, the execution is done in your local environment.
This should be safe because the only functions that can be called are the tools you provided (especially if it's only tools by Hugging Face) and a set of predefined safe functions like `print` or functions from the `math` module, so you're already limited in what can be executed.

The Python interpreter also doesn't allow imports by default outside of a safe list, so all the most obvious attacks shouldn't be an issue.
You can authorize additional imports by passing the authorized modules as a list of strings in argument `additional_authorized_imports` upon initialization of your [`CodeAgent`]:

```py
model = HfApiModel()
agent = CodeAgent(tools=[], model=model, additional_authorized_imports=['requests', 'bs4'])
agent.run("Could you get me the title of the page at url 'https://huggingface.co/blog'?")
```

> [!WARNING]
> The LLM can generate arbitrary code that will then be executed: do not add any unsafe imports!

The execution will stop at any code trying to perform an illegal operation or if there is a regular Python error with the code generated by the agent.

You can also use [E2B code executor](https://e2b.dev/docs#what-is-e2-b) instead of a local Python interpreter by first [setting the `E2B_API_KEY` environment variable](https://e2b.dev/dashboard?tab=keys) and then passing `use_e2b_executor=True` upon agent initialization.

> [!TIP]
> Learn more about code execution [in this tutorial](tutorials/secure_code_execution).

We also support the widely-used way of writing actions as JSON-like blobs: this is [`ToolCallingAgent`], it works much in the same way like [`CodeAgent`], of course without `additional_authorized_imports` since it doesn't execute code:

```py
from smolagents import ToolCallingAgent

agent = ToolCallingAgent(tools=[], model=model)
agent.run("Could you get me the title of the page at url 'https://huggingface.co/blog'?")
```

### Inspecting an agent run

Here are a few useful attributes to inspect what happened after a run:
- `agent.logs` stores the fine-grained logs of the agent. At every step of the agent's run, everything gets stored in a dictionary that then is appended to `agent.logs`.
- Running `agent.write_memory_to_messages()` writes the agent's memory as list of chat messages for the Model to view. This method goes over each step of the log and only stores what it's interested in as a message: for instance, it will save the system prompt and task in separate messages, then for each step it will store the LLM output as a message, and the tool call output as another message. Use this if you want a higher-level view of what has happened - but not every log will be transcripted by this method.

## Tools

A tool is an atomic function to be used by an agent. To be used by an LLM, it also needs a few attributes that constitute its API and will be used to describe to the LLM how to call this tool:
- A name
- A description
- Input types and descriptions
- An output type

You can for instance check the [`PythonInterpreterTool`]: it has a name, a description, input descriptions, an output type, and a `forward` method to perform the action.

When the agent is initialized, the tool attributes are used to generate a tool description which is baked into the agent's system prompt. This lets the agent know which tools it can use and why.

### Default toolbox

Transformers comes with a default toolbox for empowering agents, that you can add to your agent upon initialization with argument `add_base_tools = True`:

- **DuckDuckGo web search***: performs a web search using DuckDuckGo browser.
- **Python code interpreter**: runs your LLM generated Python code in a secure environment. This tool will only be added to [`ToolCallingAgent`] if you initialize it with `add_base_tools=True`, since code-based agent can already natively execute Python code
- **Transcriber**: a speech-to-text pipeline built on Whisper-Turbo that transcribes an audio to text.

You can manually use a tool by calling it with its arguments.

```python
from smolagents import DuckDuckGoSearchTool

search_tool = DuckDuckGoSearchTool()
print(search_tool("Who's the current president of Russia?"))
```

### Create a new tool

You can create your own tool for use cases not covered by the default tools from Hugging Face.
For example, let's create a tool that returns the most downloaded model for a given task from the Hub.

You'll start with the code below.

```python
from huggingface_hub import list_models

task = "text-classification"

most_downloaded_model = next(iter(list_models(filter=task, sort="downloads", direction=-1)))
print(most_downloaded_model.id)
```

This code can quickly be converted into a tool, just by wrapping it in a function and adding the `tool` decorator:
This is not the only way to build the tool: you can directly define it as a subclass of [`Tool`], which gives you more flexibility, for instance the possibility to initialize heavy class attributes.

Let's see how it works for both options:

<hfoptions id="build-a-tool">
<hfoption id="Decorate a function with @tool">

```py
from smolagents import tool

@tool
def model_download_tool(task: str) -> str:
    """
    This is a tool that returns the most downloaded model of a given task on the Hugging Face Hub.
    It returns the name of the checkpoint.

    Args:
        task: The task for which to get the download count.
    """
    most_downloaded_model = next(iter(list_models(filter=task, sort="downloads", direction=-1)))
    return most_downloaded_model.id
```

The function needs:
- A clear name. The name should be descriptive enough of what this tool does to help the LLM brain powering the agent. Since this tool returns the model with the most downloads for a task, let's name it `model_download_tool`.
- Type hints on both inputs and output
- A description, that includes an 'Args:' part where each argument is described (without a type indication this time, it will be pulled from the type hint). Same as for the tool name, this description is an instruction manual for the LLM powering you agent, so do not neglect it.
All these elements will be automatically baked into the agent's system prompt upon initialization: so strive to make them as clear as possible!

> [!TIP]
> This definition format is the same as tool schemas used in `apply_chat_template`, the only difference is the added `tool` decorator: read more on our tool use API [here](https://huggingface.co/blog/unified-tool-use#passing-tools-to-a-chat-template).
</hfoption>
<hfoption id="Subclass Tool">

```py
from smolagents import Tool

class ModelDownloadTool(Tool):
    name = "model_download_tool"
    description = "This is a tool that returns the most downloaded model of a given task on the Hugging Face Hub. It returns the name of the checkpoint."
    inputs = {"task": {"type": "string", "description": "The task for which to get the download count."}}
    output_type = "string"

    def forward(self, task: str) -> str:
        most_downloaded_model = next(iter(list_models(filter=task, sort="downloads", direction=-1)))
        return most_downloaded_model.id
```

The subclass needs the following attributes:
- A clear `name`. The name should be descriptive enough of what this tool does to help the LLM brain powering the agent. Since this tool returns the model with the most downloads for a task, let's name it `model_download_tool`.
- A `description`. Same as for the `name`, this description is an instruction manual for the LLM powering you agent, so do not neglect it.
- Input types and descriptions
- Output type
All these attributes will be automatically baked into the agent's system prompt upon initialization: so strive to make them as clear as possible!
</hfoption>
</hfoptions>


Then you can directly initialize your agent:
```py
from smolagents import CodeAgent, HfApiModel
agent = CodeAgent(tools=[model_download_tool], model=HfApiModel())
agent.run(
    "Can you give me the name of the model that has the most downloads in the 'text-to-video' task on the Hugging Face Hub?"
)
```

You get the following logs:
```text
╭──────────────────────────────────────── New run ─────────────────────────────────────────╮
│                                                                                          │
│ Can you give me the name of the model that has the most downloads in the 'text-to-video' │
│ task on the Hugging Face Hub?                                                            │
│                                                                                          │
╰─ HfApiModel - Qwen/Qwen2.5-Coder-32B-Instruct ───────────────────────────────────────────╯
━━━━━━━━━━━━━━━━━━━━━━━━━━━━━━━━━━━━━━━━━━ Step 0 ━━━━━━━━━━━━━━━━━━━━━━━━━━━━━━━━━━━━━━━━━━
╭─ Executing this code: ───────────────────────────────────────────────────────────────────╮
│   1 model_name = model_download_tool(task="text-to-video")                               │
│   2 print(model_name)                                                                    │
╰──────────────────────────────────────────────────────────────────────────────────────────╯
Execution logs:
ByteDance/AnimateDiff-Lightning

Out: None
[Step 0: Duration 0.27 seconds| Input tokens: 2,069 | Output tokens: 60]
━━━━━━━━━━━━━━━━━━━━━━━━━━━━━━━━━━━━━━━━━━ Step 1 ━━━━━━━━━━━━━━━━━━━━━━━━━━━━━━━━━━━━━━━━━━
╭─ Executing this code: ───────────────────────────────────────────────────────────────────╮
│   1 final_answer("ByteDance/AnimateDiff-Lightning")                                      │
╰──────────────────────────────────────────────────────────────────────────────────────────╯
Out - Final answer: ByteDance/AnimateDiff-Lightning
[Step 1: Duration 0.10 seconds| Input tokens: 4,288 | Output tokens: 148]
Out[20]: 'ByteDance/AnimateDiff-Lightning'
```

> [!TIP]
> Read more on tools in the [dedicated tutorial](./tutorials/tools#what-is-a-tool-and-how-to-build-one).

## Multi-agents

Multi-agent systems have been introduced with Microsoft's framework [Autogen](https://huggingface.co/papers/2308.08155).

In this type of framework, you have several agents working together to solve your task instead of only one.
It empirically yields better performance on most benchmarks. The reason for this better performance is conceptually simple: for many tasks, rather than using a do-it-all system, you would prefer to specialize units on sub-tasks. Here, having agents with separate tool sets and memories allows to achieve efficient specialization. For instance, why fill the memory of the code generating agent with all the content of webpages visited by the web search agent? It's better to keep them separate.

You can easily build hierarchical multi-agent systems with `smolagents`.

<<<<<<< HEAD
To do so, just ensure your agent has `name` and`description` attributes, which will then be embedded in the manager agent's system prompt to let it know how to call this managed agent, as we also do for tools.
=======
To create a managed agent, give your `CodeAgent` or `ToolCallingAgent` the attributes `name` and `description` - these are mandatory to make the agent callable by its manager agent. The manager agent will receive the managed agent via its managed_agents argument during initialization.
>>>>>>> b20da6a7

Here's an example of making an agent that managed a specific web search agent using our [`DuckDuckGoSearchTool`]:

```py
from smolagents import CodeAgent, HfApiModel, DuckDuckGoSearchTool

model = HfApiModel()

<<<<<<< HEAD
web_agent = CodeAgent(
    tools=[DuckDuckGoSearchTool()],
    model=model
=======
managed_web_agent = CodeAgent(
    tools=[DuckDuckGoSearchTool()],
    model=model,
>>>>>>> b20da6a7
    name="web_search",
    description="Runs web searches for you. Give it your query as an argument."
)

manager_agent = CodeAgent(
    tools=[], model=model, managed_agents=[web_agent]
)

manager_agent.run("Who is the CEO of Hugging Face?")
```

> [!TIP]
> For an in-depth example of an efficient multi-agent implementation, see [how we pushed our multi-agent system to the top of the GAIA leaderboard](https://huggingface.co/blog/beating-gaia).


## Talk with your agent and visualize its thoughts in a cool Gradio interface

You can use `GradioUI` to interactively submit tasks to your agent and observe its thought and execution process, here is an example:

```py
from smolagents import (
    load_tool,
    CodeAgent,
    HfApiModel,
    GradioUI
)

# Import tool from Hub
image_generation_tool = load_tool("m-ric/text-to-image", trust_remote_code=True)

model = HfApiModel(model_id)

# Initialize the agent with the image generation tool
agent = CodeAgent(tools=[image_generation_tool], model=model)

GradioUI(agent).launch()
```

Under the hood, when the user types a new answer, the agent is launched with `agent.run(user_request, reset=False)`.
The `reset=False` flag means the agent's memory is not flushed before launching this new task, which lets the conversation go on.

You can also use this `reset=False` argument to keep the conversation going in any other agentic application.

## Next steps

For more in-depth usage, you will then want to check out our tutorials:
- [the explanation of how our code agents work](./tutorials/secure_code_execution)
- [this guide on how to build good agents](./tutorials/building_good_agents).
- [the in-depth guide for tool usage](./tutorials/building_good_agents).<|MERGE_RESOLUTION|>--- conflicted
+++ resolved
@@ -358,11 +358,8 @@
 
 You can easily build hierarchical multi-agent systems with `smolagents`.
 
-<<<<<<< HEAD
 To do so, just ensure your agent has `name` and`description` attributes, which will then be embedded in the manager agent's system prompt to let it know how to call this managed agent, as we also do for tools.
-=======
-To create a managed agent, give your `CodeAgent` or `ToolCallingAgent` the attributes `name` and `description` - these are mandatory to make the agent callable by its manager agent. The manager agent will receive the managed agent via its managed_agents argument during initialization.
->>>>>>> b20da6a7
+Then you can pass this managed agent in the parameter managed_agents upon initialization of the manager agent.
 
 Here's an example of making an agent that managed a specific web search agent using our [`DuckDuckGoSearchTool`]:
 
@@ -371,15 +368,9 @@
 
 model = HfApiModel()
 
-<<<<<<< HEAD
 web_agent = CodeAgent(
     tools=[DuckDuckGoSearchTool()],
-    model=model
-=======
-managed_web_agent = CodeAgent(
-    tools=[DuckDuckGoSearchTool()],
     model=model,
->>>>>>> b20da6a7
     name="web_search",
     description="Runs web searches for you. Give it your query as an argument."
 )
