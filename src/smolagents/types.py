# coding=utf-8
# Copyright 2024 HuggingFace Inc.
#
# Licensed under the Apache License, Version 2.0 (the "License");
# you may not use this file except in compliance with the License.
# You may obtain a copy of the License at
#
#     http://www.apache.org/licenses/LICENSE-2.0
#
# Unless required by applicable law or agreed to in writing, software
# distributed under the License is distributed on an "AS IS" BASIS,
# WITHOUT WARRANTIES OR CONDITIONS OF ANY KIND, either express or implied.
# See the License for the specific language governing permissions and
# limitations under the License.
import logging
import os
import pathlib
import tempfile
import uuid
from io import BytesIO

import numpy as np
import requests
from huggingface_hub.utils import is_torch_available
from .utils import _is_package_available, _is_pillow_available


logger = logging.getLogger(__name__)


class AgentType:
    """
    Abstract class to be reimplemented to define types that can be returned by agents.

    These objects serve three purposes:

    - They behave as they were the type they're meant to be, e.g., a string for text, a PIL.Image for images
    - They can be stringified: str(object) in order to return a string defining the object
    - They should be displayed correctly in ipython notebooks/colab/jupyter
    """

    def __init__(self, value):
        self._value = value

    def __str__(self):
        return self.to_string()

    def to_raw(self):
        logger.error(
            "This is a raw AgentType of unknown type. Display in notebooks and string conversion will be unreliable"
        )
        return self._value

    def to_string(self) -> str:
        logger.error(
            "This is a raw AgentType of unknown type. Display in notebooks and string conversion will be unreliable"
        )
        return str(self._value)


class AgentText(AgentType):
    """
    Text type returned by the agent. Behaves as a string.
    """

    def to_raw(self):
        return self._value

    def to_string(self):
        return str(self._value)


class AgentImage(AgentType):
    """
    Image type returned by the agent. Behaves as a PIL.Image.
    """

    def __init__(self, value):
        super().__init__(value)

        if not _is_pillow_available() or not is_torch_available():
            raise ModuleNotFoundError(
                "Please install 'image' extra to use AgentImage: `pip install 'smolagents[image]'`"
            )
        from PIL import Image
        from PIL.Image import Image as ImageType
        import torch

        self._path = None
        self._raw = None
        self._tensor = None

        if isinstance(value, AgentImage):
            self._raw, self._path, self._tensor = value._raw, value._path, value._tensor
        elif isinstance(value, ImageType):
            self._raw = value
        elif isinstance(value, bytes):
            self._raw = Image.open(BytesIO(value))
        elif isinstance(value, (str, pathlib.Path)):
            self._path = value
        elif isinstance(value, torch.Tensor):
            self._tensor = value
        elif isinstance(value, np.ndarray):
            self._tensor = torch.from_numpy(value)
        else:
            raise TypeError(f"Unsupported type for {self.__class__.__name__}: {type(value)}")

    def _ipython_display_(self, include=None, exclude=None):
        """
        Displays correctly this type in an ipython notebook (ipython, colab, jupyter, ...)
        """
        from IPython.display import Image, display

        display(Image(self.to_string()))

    def to_raw(self):
        """
        Returns the "raw" version of that object. In the case of an AgentImage, it is a PIL.Image.
        """
        from PIL import Image

        if self._raw is not None:
            return self._raw

        if self._path is not None:
            self._raw = Image.open(self._path)
            return self._raw

        if self._tensor is not None:
            array = self._tensor.cpu().detach().numpy()
            return Image.fromarray((255 - array * 255).astype(np.uint8))

    def to_string(self):
        """
        Returns the stringified version of that object. In the case of an AgentImage, it is a path to the serialized
        version of the image.
        """
        from PIL import Image

        if self._path is not None:
            return self._path

        if self._raw is not None:
            directory = tempfile.mkdtemp()
            self._path = os.path.join(directory, str(uuid.uuid4()) + ".png")
            self._raw.save(self._path, format="png")
            return self._path

        if self._tensor is not None:
            array = self._tensor.cpu().detach().numpy()

            # There is likely simpler than load into image into save
            img = Image.fromarray((255 - array * 255).astype(np.uint8))

            directory = tempfile.mkdtemp()
            self._path = os.path.join(directory, str(uuid.uuid4()) + ".png")
            img.save(self._path, format="png")

            return self._path

    def save(self, output_bytes, format: str = None, **params):
        """
        Saves the image to a file.
        Args:
            output_bytes (bytes): The output bytes to save the image to.
            format (str): The format to use for the output image. The format is the same as in PIL.Image.save.
            **params: Additional parameters to pass to PIL.Image.save.
        """
        img = self.to_raw()
        img.save(output_bytes, format=format, **params)


class AgentAudio(AgentType):
    """
    Audio type returned by the agent.
    """

    def __init__(self, value, samplerate=16_000):
        if not _is_package_available("soundfile") or not is_torch_available:
            raise ModuleNotFoundError(
                "Please install 'audio' extra to use AgentAudio: `pip install 'smolagents[audio]'`"
            )
        import torch

        super().__init__(value)

        self._path = None
        self._tensor = None

        self.samplerate = samplerate
        if isinstance(value, (str, pathlib.Path)):
            self._path = value
        elif is_torch_available() and isinstance(value, torch.Tensor):
            self._tensor = value
        elif isinstance(value, tuple):
            self.samplerate = value[0]
            if isinstance(value[1], np.ndarray):
                self._tensor = torch.from_numpy(value[1])
            else:
                self._tensor = torch.tensor(value[1])
        else:
            raise ValueError(f"Unsupported audio type: {type(value)}")

    def _ipython_display_(self, include=None, exclude=None):
        """
        Displays correctly this type in an ipython notebook (ipython, colab, jupyter, ...)
        """
        from IPython.display import Audio, display

        display(Audio(self.to_string(), rate=self.samplerate))

    def to_raw(self):
        """
        Returns the "raw" version of that object. It is a `torch.Tensor` object.
        """
        import soundfile as sf

        if self._tensor is not None:
            return self._tensor

        import torch

        if self._path is not None:
            if "://" in str(self._path):
                response = requests.get(self._path)
                response.raise_for_status()
                tensor, self.samplerate = sf.read(BytesIO(response.content))
            else:
                tensor, self.samplerate = sf.read(self._path)
            self._tensor = torch.tensor(tensor)
            return self._tensor

    def to_string(self):
        """
        Returns the stringified version of that object. In the case of an AgentAudio, it is a path to the serialized
        version of the audio.
        """
        import soundfile as sf

        if self._path is not None:
            return self._path

        if self._tensor is not None:
            directory = tempfile.mkdtemp()
            self._path = os.path.join(directory, str(uuid.uuid4()) + ".wav")
            sf.write(self._path, self._tensor, samplerate=self.samplerate)
            return self._path


_AGENT_TYPE_MAPPING = {"string": AgentText, "image": AgentImage, "audio": AgentAudio}


def handle_agent_input_types(*args, **kwargs):
    args = [(arg.to_raw() if isinstance(arg, AgentType) else arg) for arg in args]
    kwargs = {k: (v.to_raw() if isinstance(v, AgentType) else v) for k, v in kwargs.items()}
    return args, kwargs


def handle_agent_output_types(output, output_type=None):
    if output_type in _AGENT_TYPE_MAPPING:
        # If the class has defined outputs, we can map directly according to the class definition
        decoded_outputs = _AGENT_TYPE_MAPPING[output_type](output)
        return decoded_outputs
<<<<<<< HEAD

    # If the class does not have defined output, then we map according to the type
    if isinstance(output, str):
        return AgentText(output)
    if _is_pillow_available():
        from PIL.Image import Image as ImageType

        if isinstance(output, ImageType):
            return AgentImage(output)
    if is_torch_available():
        import torch

        if isinstance(output, torch.Tensor):
            return AgentAudio(output)
    return output
=======
    else:
        # If the class does not have defined output, then we map according to the type
        for _k, _v in INSTANCE_TYPE_MAPPING.items():
            if isinstance(output, _k):
                if _k is not object:  # avoid converting to audio if torch is not installed
                    return _v(output)
        return output
>>>>>>> 89a6350f


__all__ = ["AgentType", "AgentImage", "AgentText", "AgentAudio"]<|MERGE_RESOLUTION|>--- conflicted
+++ resolved
@@ -22,6 +22,7 @@
 import numpy as np
 import requests
 from huggingface_hub.utils import is_torch_available
+
 from .utils import _is_package_available, _is_pillow_available
 
 
@@ -82,9 +83,9 @@
             raise ModuleNotFoundError(
                 "Please install 'image' extra to use AgentImage: `pip install 'smolagents[image]'`"
             )
+        import torch
         from PIL import Image
         from PIL.Image import Image as ImageType
-        import torch
 
         self._path = None
         self._raw = None
@@ -261,7 +262,6 @@
         # If the class has defined outputs, we can map directly according to the class definition
         decoded_outputs = _AGENT_TYPE_MAPPING[output_type](output)
         return decoded_outputs
-<<<<<<< HEAD
 
     # If the class does not have defined output, then we map according to the type
     if isinstance(output, str):
@@ -277,15 +277,6 @@
         if isinstance(output, torch.Tensor):
             return AgentAudio(output)
     return output
-=======
-    else:
-        # If the class does not have defined output, then we map according to the type
-        for _k, _v in INSTANCE_TYPE_MAPPING.items():
-            if isinstance(output, _k):
-                if _k is not object:  # avoid converting to audio if torch is not installed
-                    return _v(output)
-        return output
->>>>>>> 89a6350f
 
 
 __all__ = ["AgentType", "AgentImage", "AgentText", "AgentAudio"]