#!/usr/bin/env python
# coding=utf-8

# Copyright 2024 The HuggingFace Inc. team. All rights reserved.
#
# Licensed under the Apache License, Version 2.0 (the "License");
# you may not use this file except in compliance with the License.
# You may obtain a copy of the License at
#
#     http://www.apache.org/licenses/LICENSE-2.0
#
# Unless required by applicable law or agreed to in writing, software
# distributed under the License is distributed on an "AS IS" BASIS,
# WITHOUT WARRANTIES OR CONDITIONS OF ANY KIND, either express or implied.
# See the License for the specific language governing permissions and
# limitations under the License.
import ast
import importlib
import inspect
import json
import logging
import os
import sys
import tempfile
import textwrap
from contextlib import contextmanager
from functools import lru_cache, wraps
from pathlib import Path
from typing import Callable, Dict, Optional, Union, get_type_hints, List

from huggingface_hub import (
    create_repo,
    get_collection,
    hf_hub_download,
    metadata_update,
    upload_folder,
)
<<<<<<< HEAD

=======
from huggingface_hub.utils import RepositoryNotFoundError
>>>>>>> 89a6350f
from packaging import version
from huggingface_hub.utils import is_torch_available
from .utils import _is_package_available
from .tool_validation import MethodChecker, validate_tool_attributes
from .types import handle_agent_input_types, handle_agent_output_types
from .utils import instance_to_source, _is_pillow_available

from ._transformers_utils import (
    get_imports,
    get_json_schema,
    _parse_type_hint,
    TypeHintParsingException,
)


logger = logging.getLogger(__name__)

<<<<<<< HEAD
=======
if is_accelerate_available():
    from accelerate import PartialState
    from accelerate.utils import send_to_device

if is_torch_available():
    from transformers import AutoProcessor
else:
    AutoProcessor = object

TOOL_CONFIG_FILE = "tool_config.json"


def get_repo_type(repo_id, repo_type=None, **hub_kwargs):
    if repo_type is not None:
        return repo_type
    try:
        hf_hub_download(repo_id, TOOL_CONFIG_FILE, repo_type="space", **hub_kwargs)
        return "space"
    except RepositoryNotFoundError:
        try:
            hf_hub_download(repo_id, TOOL_CONFIG_FILE, repo_type="model", **hub_kwargs)
            return "model"
        except RepositoryNotFoundError:
            raise EnvironmentError(f"`{repo_id}` does not seem to be a valid repo identifier on the Hub.")
        except Exception:
            return "model"
    except Exception:
        return "space"

>>>>>>> 89a6350f

def validate_after_init(cls):
    original_init = cls.__init__

    @wraps(original_init)
    def new_init(self, *args, **kwargs):
        original_init(self, *args, **kwargs)
        self.validate_arguments()

    cls.__init__ = new_init
    return cls


def _convert_type_hints_to_json_schema(func: Callable) -> Dict:
    type_hints = get_type_hints(func)
    signature = inspect.signature(func)
    properties = {}
    for param_name, param_type in type_hints.items():
        if param_name != "return":
            properties[param_name] = _parse_type_hint(param_type)
            if signature.parameters[param_name].default != inspect.Parameter.empty:
                properties[param_name]["nullable"] = True
    for param_name in signature.parameters.keys():
        if signature.parameters[param_name].default != inspect.Parameter.empty:
            if param_name not in properties:  # this can happen if the param has no type hint but a default value
                properties[param_name] = {"nullable": True}
    return properties


AUTHORIZED_TYPES = [
    "string",
    "boolean",
    "integer",
    "number",
    "image",
    "audio",
    "any",
    "object",
]

CONVERSION_DICT = {"str": "string", "int": "integer", "float": "number"}


class Tool:
    """
    A base class for the functions used by the agent. Subclass this and implement the `forward` method as well as the
    following class attributes:

    - **description** (`str`) -- A short description of what your tool does, the inputs it expects and the output(s) it
      will return. For instance 'This is a tool that downloads a file from a `url`. It takes the `url` as input, and
      returns the text contained in the file'.
    - **name** (`str`) -- A performative name that will be used for your tool in the prompt to the agent. For instance
      `"text-classifier"` or `"image_generator"`.
    - **inputs** (`Dict[str, Dict[str, Union[str, type]]]`) -- The dict of modalities expected for the inputs.
      It has one `type`key and a `description`key.
      This is used by `launch_gradio_demo` or to make a nice space from your tool, and also can be used in the generated
      description for your tool.
    - **output_type** (`type`) -- The type of the tool output. This is used by `launch_gradio_demo`
      or to make a nice space from your tool, and also can be used in the generated description for your tool.

    You can also override the method [`~Tool.setup`] if your tool has an expensive operation to perform before being
    usable (such as loading a model). [`~Tool.setup`] will be called the first time you use your tool, but not at
    instantiation.
    """

    name: str
    description: str
    inputs: Dict[str, Dict[str, Union[str, type, bool]]]
    output_type: str

    def __init__(self, *args, **kwargs):
        self.is_initialized = False

    def __init_subclass__(cls, **kwargs):
        super().__init_subclass__(**kwargs)
        validate_after_init(cls)

    def validate_arguments(self):
        required_attributes = {
            "description": str,
            "name": str,
            "inputs": dict,
            "output_type": str,
        }

        for attr, expected_type in required_attributes.items():
            attr_value = getattr(self, attr, None)
            if attr_value is None:
                raise TypeError(f"You must set an attribute {attr}.")
            if not isinstance(attr_value, expected_type):
                raise TypeError(
                    f"Attribute {attr} should have type {expected_type.__name__}, got {type(attr_value)} instead."
                )
        for input_name, input_content in self.inputs.items():
            assert isinstance(input_content, dict), f"Input '{input_name}' should be a dictionary."
            assert "type" in input_content and "description" in input_content, (
                f"Input '{input_name}' should have keys 'type' and 'description', has only {list(input_content.keys())}."
            )
            if input_content["type"] not in AUTHORIZED_TYPES:
                raise Exception(
                    f"Input '{input_name}': type '{input_content['type']}' is not an authorized value, should be one of {AUTHORIZED_TYPES}."
                )

        assert getattr(self, "output_type", None) in AUTHORIZED_TYPES

        # Validate forward function signature, except for Tools that use a "generic" signature (PipelineTool, SpaceToolWrapper)
        if not (
            hasattr(self, "skip_forward_signature_validation")
            and getattr(self, "skip_forward_signature_validation") is True
        ):
            signature = inspect.signature(self.forward)

            if not set(signature.parameters.keys()) == set(self.inputs.keys()):
                raise Exception(
                    "Tool's 'forward' method should take 'self' as its first argument, then its next arguments should match the keys of tool attribute 'inputs'."
                )

            json_schema = _convert_type_hints_to_json_schema(self.forward)
            for key, value in self.inputs.items():
                if "nullable" in value:
                    assert key in json_schema and "nullable" in json_schema[key], (
                        f"Nullable argument '{key}' in inputs should have key 'nullable' set to True in function signature."
                    )
                if key in json_schema and "nullable" in json_schema[key]:
                    assert "nullable" in value, (
                        f"Nullable argument '{key}' in function signature should have key 'nullable' set to True in inputs."
                    )

    def forward(self, *args, **kwargs):
        return NotImplementedError("Write this method in your subclass of `Tool`.")

    def __call__(self, *args, sanitize_inputs_outputs: bool = False, **kwargs):
        if not self.is_initialized:
            self.setup()

        # Handle the arguments might be passed as a single dictionary
        if len(args) == 1 and len(kwargs) == 0 and isinstance(args[0], dict):
            potential_kwargs = args[0]

            # If the dictionary keys match our input parameters, convert it to kwargs
            if all(key in self.inputs for key in potential_kwargs):
                args = ()
                kwargs = potential_kwargs

        if sanitize_inputs_outputs:
            args, kwargs = handle_agent_input_types(*args, **kwargs)
        outputs = self.forward(*args, **kwargs)
        if sanitize_inputs_outputs:
            outputs = handle_agent_output_types(outputs, self.output_type)
        return outputs

    def setup(self):
        """
        Overwrite this method here for any operation that is expensive and needs to be executed before you start using
        your tool. Such as loading a big model.
        """
        self.is_initialized = True

    def save(self, output_dir):
        """
        Saves the relevant code files for your tool so it can be pushed to the Hub. This will copy the code of your
        tool in `output_dir` as well as autogenerate:

        - a `tool.py` file containing the logic for your tool.
        - an `app.py` file providing an UI for your tool when it is exported to a Space with `tool.push_to_hub()`
        - a `requirements.txt` containing the names of the module used by your tool (as detected when inspecting its
          code)

        Args:
            output_dir (`str`): The folder in which you want to save your tool.
        """
        os.makedirs(output_dir, exist_ok=True)
        class_name = self.__class__.__name__
        tool_file = os.path.join(output_dir, "tool.py")

        # Save tool file
        if type(self).__name__ == "SimpleTool":
            # Check that imports are self-contained
            source_code = inspect.getsource(self.forward).replace("@tool", "")
            forward_node = ast.parse(textwrap.dedent(source_code))
            # If tool was created using '@tool' decorator, it has only a forward pass, so it's simpler to just get its code
            method_checker = MethodChecker(set())
            method_checker.visit(forward_node)

            if len(method_checker.errors) > 0:
                raise (ValueError("\n".join(method_checker.errors)))

            forward_source_code = inspect.getsource(self.forward)
            tool_code = textwrap.dedent(
                f"""
            from smolagents import Tool
            from typing import Optional

            class {class_name}(Tool):
                name = "{self.name}"
                description = "{self.description}"
                inputs = {json.dumps(self.inputs, separators=(",", ":"))}
                output_type = "{self.output_type}"
            """
            ).strip()
            import re

            def add_self_argument(source_code: str) -> str:
                """Add 'self' as first argument to a function definition if not present."""
                pattern = r"def forward\(((?!self)[^)]*)\)"

                def replacement(match):
                    args = match.group(1).strip()
                    if args:  # If there are other arguments
                        return f"def forward(self, {args})"
                    return "def forward(self)"

                return re.sub(pattern, replacement, source_code)

            forward_source_code = forward_source_code.replace(self.name, "forward")
            forward_source_code = add_self_argument(forward_source_code)
            forward_source_code = forward_source_code.replace("@tool", "").strip()
            tool_code += "\n\n" + textwrap.indent(forward_source_code, "    ")

        else:  # If the tool was not created by the @tool decorator, it was made by subclassing Tool
            if type(self).__name__ in [
                "SpaceToolWrapper",
                "LangChainToolWrapper",
                "GradioToolWrapper",
            ]:
                raise ValueError(
                    "Cannot save objects created with from_space, from_langchain or from_gradio, as this would create errors."
                )

            validate_tool_attributes(self.__class__)

            tool_code = instance_to_source(self, base_cls=Tool)

        with open(tool_file, "w", encoding="utf-8") as f:
            f.write(tool_code.replace(":true,", ":True,").replace(":true}", ":True}"))

        # Save app file
        app_file = os.path.join(output_dir, "app.py")
        with open(app_file, "w", encoding="utf-8") as f:
            f.write(
                textwrap.dedent(
                    f"""
            from smolagents import launch_gradio_demo
            from typing import Optional
            from tool import {class_name}

            tool = {class_name}()

            launch_gradio_demo(tool)
            """
                ).lstrip()
            )

        # Save requirements file
        imports = {
            el for el in get_imports(tool_file) if el not in sys.stdlib_module_names
        } | {"smolagents"}
        requirements_file = os.path.join(output_dir, "requirements.txt")
<<<<<<< HEAD
=======

        imports = []
        for module in [tool_file]:
            imports.extend(get_imports(module))
        imports = list(set([el for el in imports + ["smolagents"] if el not in sys.stdlib_module_names]))
>>>>>>> 89a6350f
        with open(requirements_file, "w", encoding="utf-8") as f:
            f.write("\n".join(imports) + "\n")

    def push_to_hub(
        self,
        repo_id: str,
        commit_message: str = "Upload tool",
        private: Optional[bool] = None,
        token: Optional[Union[bool, str]] = None,
        create_pr: bool = False,
    ) -> str:
        """
        Upload the tool to the Hub.

        For this method to work properly, your tool must have been defined in a separate module (not `__main__`).
        For instance:
        ```
        from my_tool_module import MyTool
        my_tool = MyTool()
        my_tool.push_to_hub("my-username/my-space")
        ```

        Parameters:
            repo_id (`str`):
                The name of the repository you want to push your tool to. It should contain your organization name when
                pushing to a given organization.
            commit_message (`str`, *optional*, defaults to `"Upload tool"`):
                Message to commit while pushing.
            private (`bool`, *optional*):
                Whether to make the repo private. If `None` (default), the repo will be public unless the organization's default is private. This value is ignored if the repo already exists.
            token (`bool` or `str`, *optional*):
                The token to use as HTTP bearer authorization for remote files. If unset, will use the token generated
                when running `huggingface-cli login` (stored in `~/.huggingface`).
            create_pr (`bool`, *optional*, defaults to `False`):
                Whether or not to create a PR with the uploaded files or directly commit.
        """
        repo_url = create_repo(
            repo_id=repo_id,
            token=token,
            private=private,
            exist_ok=True,
            repo_type="space",
            space_sdk="gradio",
        )
        repo_id = repo_url.repo_id
        metadata_update(repo_id, {"tags": ["tool"]}, repo_type="space")

        with tempfile.TemporaryDirectory() as work_dir:
            # Save all files.
            self.save(work_dir)
            print(work_dir)
            with open(work_dir + "/tool.py", "r") as f:
                print("\n".join(f.readlines()))
            logger.info(f"Uploading the following files to {repo_id}: {','.join(os.listdir(work_dir))}")
            return upload_folder(
                repo_id=repo_id,
                commit_message=commit_message,
                folder_path=work_dir,
                token=token,
                create_pr=create_pr,
                repo_type="space",
            )

    @classmethod
    def from_hub(
        cls,
        repo_id: str,
        token: Optional[str] = None,
        trust_remote_code: bool = False,
        **kwargs,
    ):
        """
        Loads a tool defined on the Hub.

        <Tip warning={true}>

        Loading a tool from the Hub means that you'll download the tool and execute it locally.
        ALWAYS inspect the tool you're downloading before loading it within your runtime, as you would do when
        installing a package using pip/npm/apt.

        </Tip>

        Args:
            repo_id (`str`):
                The name of the repo on the Hub where your tool is defined.
            token (`str`, *optional*):
                The token to identify you on hf.co. If unset, will use the token generated when running
                `huggingface-cli login` (stored in `~/.huggingface`).
            trust_remote_code(`str`, *optional*, defaults to False):
                This flags marks that you understand the risk of running remote code and that you trust this tool.
                If not setting this to True, loading the tool from Hub will fail.
            kwargs (additional keyword arguments, *optional*):
                Additional keyword arguments that will be split in two: all arguments relevant to the Hub (such as
                `cache_dir`, `revision`, `subfolder`) will be used when downloading the files for your tool, and the
                others will be passed along to its init.
        """
        if not trust_remote_code:
            raise ValueError(
                "Loading a tool from Hub requires to trust remote code. Make sure you've inspected the repo and pass `trust_remote_code=True` to load the tool."
            )

        # Get the tool's tool.py file.
        tool_file = hf_hub_download(
            repo_id,
            "tool.py",
            token=token,
            repo_type="space",
            cache_dir=kwargs.get("cache_dir"),
            force_download=kwargs.get("force_download"),
            resume_download=kwargs.get("resume_download"),
            proxies=kwargs.get("proxies"),
            revision=kwargs.get("revision"),
            subfolder=kwargs.get("subfolder"),
            local_files_only=kwargs.get("local_files_only"),
        )

        tool_code = Path(tool_file).read_text()

        # Find the Tool subclass in the namespace
        with tempfile.TemporaryDirectory() as temp_dir:
            # Save the code to a file
            module_path = os.path.join(temp_dir, "tool.py")
            with open(module_path, "w") as f:
                f.write(tool_code)

            print("TOOL CODE:\n", tool_code)

            # Load module from file path
            spec = importlib.util.spec_from_file_location("tool", module_path)
            module = importlib.util.module_from_spec(spec)
            spec.loader.exec_module(module)

            # Find and instantiate the Tool class
            for item_name in dir(module):
                item = getattr(module, item_name)
                if isinstance(item, type) and issubclass(item, Tool) and item != Tool:
                    tool_class = item
                    break

            if tool_class is None:
                raise ValueError("No Tool subclass found in the code.")

        if not isinstance(tool_class.inputs, dict):
            tool_class.inputs = ast.literal_eval(tool_class.inputs)

        return tool_class(**kwargs)

    @staticmethod
    def from_space(
        space_id: str,
        name: str,
        description: str,
        api_name: Optional[str] = None,
        token: Optional[str] = None,
    ):
        """
        Creates a [`Tool`] from a Space given its id on the Hub.

        Args:
            space_id (`str`):
                The id of the Space on the Hub.
            name (`str`):
                The name of the tool.
            description (`str`):
                The description of the tool.
            api_name (`str`, *optional*):
                The specific api_name to use, if the space has several tabs. If not precised, will default to the first available api.
            token (`str`, *optional*):
                Add your token to access private spaces or increase your GPU quotas.
        Returns:
            [`Tool`]:
                The Space, as a tool.

        Examples:
        ```py
        >>> image_generator = Tool.from_space(
        ...     space_id="black-forest-labs/FLUX.1-schnell",
        ...     name="image-generator",
        ...     description="Generate an image from a prompt"
        ... )
        >>> image = image_generator("Generate an image of a cool surfer in Tahiti")
        ```
        ```py
        >>> face_swapper = Tool.from_space(
        ...     "tuan2308/face-swap",
        ...     "face_swapper",
        ...     "Tool that puts the face shown on the first image on the second image. You can give it paths to images.",
        ... )
        >>> image = face_swapper('./aymeric.jpeg', './ruth.jpg')
        ```
        """
        from gradio_client import Client, handle_file

        class SpaceToolWrapper(Tool):
            skip_forward_signature_validation = True

            def __init__(
                self,
                space_id: str,
                name: str,
                description: str,
                api_name: Optional[str] = None,
                token: Optional[str] = None,
            ):
                self.name = name
                self.description = description
                self.client = Client(space_id, hf_token=token)
                space_description = self.client.view_api(return_format="dict", print_info=False)["named_endpoints"]

                # If api_name is not defined, take the first of the available APIs for this space
                if api_name is None:
                    api_name = list(space_description.keys())[0]
                    logger.warning(
                        f"Since `api_name` was not defined, it was automatically set to the first available API: `{api_name}`."
                    )
                self.api_name = api_name

                try:
                    space_description_api = space_description[api_name]
                except KeyError:
                    raise KeyError(f"Could not find specified {api_name=} among available api names.")

                self.inputs = {}
                for parameter in space_description_api["parameters"]:
                    if not parameter["parameter_has_default"]:
                        parameter_type = parameter["type"]["type"]
                        if parameter_type == "object":
                            parameter_type = "any"
                        self.inputs[parameter["parameter_name"]] = {
                            "type": parameter_type,
                            "description": parameter["python_type"]["description"],
                        }
                output_component = space_description_api["returns"][0]["component"]
                if output_component == "Image":
                    self.output_type = "image"
                elif output_component == "Audio":
                    self.output_type = "audio"
                else:
                    self.output_type = "any"
                self.is_initialized = True

            def sanitize_argument_for_prediction(self, arg):
                from gradio_client.utils import is_http_url_like

                if _is_pillow_available():
                    from PIL.Image import Image

                if _is_pillow_available() and isinstance(arg, Image):
                    temp_file = tempfile.NamedTemporaryFile(suffix=".png", delete=False)
                    arg.save(temp_file.name)
                    arg = temp_file.name
                if (
                    (isinstance(arg, str) and os.path.isfile(arg))
                    or (isinstance(arg, Path) and arg.exists() and arg.is_file())
                    or is_http_url_like(arg)
                ):
                    arg = handle_file(arg)
                return arg

            def forward(self, *args, **kwargs):
                # Preprocess args and kwargs:
                args = list(args)
                for i, arg in enumerate(args):
                    args[i] = self.sanitize_argument_for_prediction(arg)
                for arg_name, arg in kwargs.items():
                    kwargs[arg_name] = self.sanitize_argument_for_prediction(arg)

                output = self.client.predict(*args, api_name=self.api_name, **kwargs)
                if isinstance(output, tuple) or isinstance(output, list):
                    return output[
                        0
                    ]  # Sometime the space also returns the generation seed, in which case the result is at index 0
                return output

        return SpaceToolWrapper(
            space_id=space_id,
            name=name,
            description=description,
            api_name=api_name,
            token=token,
        )

    @staticmethod
    def from_gradio(gradio_tool):
        """
        Creates a [`Tool`] from a gradio tool.
        """
        import inspect

        class GradioToolWrapper(Tool):
            def __init__(self, _gradio_tool):
                self.name = _gradio_tool.name
                self.description = _gradio_tool.description
                self.output_type = "string"
                self._gradio_tool = _gradio_tool
                func_args = list(inspect.signature(_gradio_tool.run).parameters.items())
                self.inputs = {
                    key: {"type": CONVERSION_DICT[value.annotation], "description": ""} for key, value in func_args
                }
                self.forward = self._gradio_tool.run

        return GradioToolWrapper(gradio_tool)

    @staticmethod
    def from_langchain(langchain_tool):
        """
        Creates a [`Tool`] from a langchain tool.
        """

        class LangChainToolWrapper(Tool):
            def __init__(self, _langchain_tool):
                self.name = _langchain_tool.name.lower()
                self.description = _langchain_tool.description
                self.inputs = _langchain_tool.args.copy()
                for input_content in self.inputs.values():
                    if "title" in input_content:
                        input_content.pop("title")
                    input_content["description"] = ""
                self.output_type = "string"
                self.langchain_tool = _langchain_tool

            def forward(self, *args, **kwargs):
                tool_input = kwargs.copy()
                for index, argument in enumerate(args):
                    if index < len(self.inputs):
                        input_key = next(iter(self.inputs))
                        tool_input[input_key] = argument
                return self.langchain_tool.run(tool_input)

        return LangChainToolWrapper(langchain_tool)


DEFAULT_TOOL_DESCRIPTION_TEMPLATE = """
- {{ tool.name }}: {{ tool.description }}
    Takes inputs: {{tool.inputs}}
    Returns an output of type: {{tool.output_type}}
"""


def get_tool_description_with_args(tool: Tool, description_template: Optional[str] = None) -> str:
    if description_template is None:
        description_template = DEFAULT_TOOL_DESCRIPTION_TEMPLATE
    compiled_template = compile_jinja_template(description_template)
    tool_description = compiled_template.render(
        tool=tool,
    )
    return tool_description


@lru_cache
def compile_jinja_template(template):
    try:
        import jinja2
        from jinja2.exceptions import TemplateError
        from jinja2.sandbox import ImmutableSandboxedEnvironment
    except ImportError:
        raise ImportError("template requires jinja2 to be installed.")

    if version.parse(jinja2.__version__) < version.parse("3.1.0"):
        raise ImportError(f"template requires jinja2>=3.1.0 to be installed. Your version is {jinja2.__version__}.")

    def raise_exception(message):
        raise TemplateError(message)

    jinja_env = ImmutableSandboxedEnvironment(trim_blocks=True, lstrip_blocks=True)
    jinja_env.globals["raise_exception"] = raise_exception
    return jinja_env.from_string(template)


def launch_gradio_demo(tool: Tool):
    """
    Launches a gradio demo for a tool. The corresponding tool class needs to properly implement the class attributes
    `inputs` and `output_type`.

    Args:
        tool (`type`): The tool for which to launch the demo.
    """
    try:
        import gradio as gr
    except ImportError:
        raise ImportError("Gradio should be installed in order to launch a gradio demo.")

    TYPE_TO_COMPONENT_CLASS_MAPPING = {
        "image": gr.Image,
        "audio": gr.Audio,
        "string": gr.Textbox,
        "integer": gr.Textbox,
        "number": gr.Textbox,
    }

    def tool_forward(*args, **kwargs):
        return tool(*args, sanitize_inputs_outputs=True, **kwargs)

    tool_forward.__signature__ = inspect.signature(tool.forward)

    gradio_inputs = []
    for input_name, input_details in tool.inputs.items():
        input_gradio_component_class = TYPE_TO_COMPONENT_CLASS_MAPPING[input_details["type"]]
        new_component = input_gradio_component_class(label=input_name)
        gradio_inputs.append(new_component)

    output_gradio_componentclass = TYPE_TO_COMPONENT_CLASS_MAPPING[tool.output_type]
    gradio_output = output_gradio_componentclass(label="Output")

    gr.Interface(
        fn=tool_forward,
        inputs=gradio_inputs,
        outputs=gradio_output,
        title=tool.name,
        article=tool.description,
        description=tool.description,
        api_name=tool.name,
    ).launch()


def load_tool(
    task_or_repo_id,
    model_repo_id: Optional[str] = None,
    token: Optional[str] = None,
    trust_remote_code: bool = False,
    **kwargs,
):
    """
    Main function to quickly load a tool from the Hub.

    <Tip warning={true}>

    Loading a tool means that you'll download the tool and execute it locally.
    ALWAYS inspect the tool you're downloading before loading it within your runtime, as you would do when
    installing a package using pip/npm/apt.

    </Tip>

    Args:
        task_or_repo_id (`str`):
            The task for which to load the tool or a repo ID of a tool on the Hub. Tasks implemented in Transformers
            are:

            - `"document_question_answering"`
            - `"image_question_answering"`
            - `"speech_to_text"`
            - `"text_to_speech"`
            - `"translation"`

        model_repo_id (`str`, *optional*):
            Use this argument to use a different model than the default one for the tool you selected.
        token (`str`, *optional*):
            The token to identify you on hf.co. If unset, will use the token generated when running `huggingface-cli
            login` (stored in `~/.huggingface`).
        trust_remote_code (`bool`, *optional*, defaults to False):
            This needs to be accepted in order to load a tool from Hub.
        kwargs (additional keyword arguments, *optional*):
            Additional keyword arguments that will be split in two: all arguments relevant to the Hub (such as
            `cache_dir`, `revision`, `subfolder`) will be used when downloading the files for your tool, and the others
            will be passed along to its init.
    """
    return Tool.from_hub(
        task_or_repo_id,
        model_repo_id=model_repo_id,
        token=token,
        trust_remote_code=trust_remote_code,
        **kwargs,
    )


def add_description(description):
    """
    A decorator that adds a description to a function.
    """

    def inner(func):
        func.description = description
        func.name = func.__name__
        return func

    return inner


class ToolCollection:
    """
    Tool collections enable loading a collection of tools in the agent's toolbox.

    Collections can be loaded from a collection in the Hub or from an MCP server, see:
    - [`ToolCollection.from_hub`]
    - [`ToolCollection.from_mcp`]

    For example and usage, see: [`ToolCollection.from_hub`] and [`ToolCollection.from_mcp`]
    """

    def __init__(self, tools: List[Tool]):
        self.tools = tools

    @classmethod
    def from_hub(
        cls,
        collection_slug: str,
        token: Optional[str] = None,
        trust_remote_code: bool = False,
    ) -> "ToolCollection":
        """Loads a tool collection from the Hub.

        it adds a collection of tools from all Spaces in the collection to the agent's toolbox

        > [!NOTE]
        > Only Spaces will be fetched, so you can feel free to add models and datasets to your collection if you'd
        > like for this collection to showcase them.

        Args:
            collection_slug (str): The collection slug referencing the collection.
            token (str, *optional*): The authentication token if the collection is private.
            trust_remote_code (bool, *optional*, defaults to False): Whether to trust the remote code.

        Returns:
            ToolCollection: A tool collection instance loaded with the tools.

        Example:
        ```py
        >>> from smolagents import ToolCollection, CodeAgent

        >>> image_tool_collection = ToolCollection.from_hub("huggingface-tools/diffusion-tools-6630bb19a942c2306a2cdb6f")
        >>> agent = CodeAgent(tools=[*image_tool_collection.tools], add_base_tools=True)

        >>> agent.run("Please draw me a picture of rivers and lakes.")
        ```
        """
        _collection = get_collection(collection_slug, token=token)
        _hub_repo_ids = {item.item_id for item in _collection.items if item.item_type == "space"}

        tools = {Tool.from_hub(repo_id, token, trust_remote_code) for repo_id in _hub_repo_ids}

        return cls(tools)

    @classmethod
    @contextmanager
    def from_mcp(cls, server_parameters) -> "ToolCollection":
        """Automatically load a tool collection from an MCP server.

        Note: a separate thread will be spawned to run an asyncio event loop handling
        the MCP server.

        Args:
            server_parameters (mcp.StdioServerParameters): The server parameters to use to
            connect to the MCP server.

        Returns:
            ToolCollection: A tool collection instance.

        Example:
        ```py
        >>> from smolagents import ToolCollection, CodeAgent
        >>> from mcp import StdioServerParameters

        >>> server_parameters = StdioServerParameters(
        >>>     command="uv",
        >>>     args=["--quiet", "pubmedmcp@0.1.3"],
        >>>     env={"UV_PYTHON": "3.12", **os.environ},
        >>> )

        >>> with ToolCollection.from_mcp(server_parameters) as tool_collection:
        >>>     agent = CodeAgent(tools=[*tool_collection.tools], add_base_tools=True)
        >>>     agent.run("Please find a remedy for hangover.")
        ```
        """
        try:
            from mcpadapt.core import MCPAdapt
            from mcpadapt.smolagents_adapter import SmolAgentsAdapter
        except ImportError:
            raise ImportError(
                """Please install 'mcp' extra to use ToolCollection.from_mcp: `pip install "smolagents[mcp]"`."""
            )

        with MCPAdapt(server_parameters, SmolAgentsAdapter()) as tools:
            yield cls(tools)


def tool(tool_function: Callable) -> Tool:
    """
    Converts a function into an instance of a Tool subclass.

    Args:
        tool_function: Your function. Should have type hints for each input and a type hint for the output.
        Should also have a docstring description including an 'Args:' part where each argument is described.
    """
    parameters = get_json_schema(tool_function)["function"]
    if "return" not in parameters:
        raise TypeHintParsingException("Tool return type not found: make sure your function has a return type hint!")

    class SimpleTool(Tool):
        def __init__(self, name, description, inputs, output_type, function):
            self.name = name
            self.description = description
            self.inputs = inputs
            self.output_type = output_type
            self.forward = function
            self.is_initialized = True

    simple_tool = SimpleTool(
        parameters["name"],
        parameters["description"],
        parameters["parameters"]["properties"],
        parameters["return"]["type"],
        function=tool_function,
    )
    original_signature = inspect.signature(tool_function)
    new_parameters = [inspect.Parameter("self", inspect.Parameter.POSITIONAL_ONLY)] + list(
        original_signature.parameters.values()
    )
    new_signature = original_signature.replace(parameters=new_parameters)
    simple_tool.forward.__signature__ = new_signature
    return simple_tool


class PipelineTool(Tool):
    """
    A [`Tool`] tailored towards Transformer models. On top of the class attributes of the base class [`Tool`], you will
    need to specify:

    - **model_class** (`type`) -- The class to use to load the model in this tool.
    - **default_checkpoint** (`str`) -- The default checkpoint that should be used when the user doesn't specify one.
    - **pre_processor_class** (`type`, *optional*, defaults to [`transformers.AutoProcessor`]) -- The class to use to load the
      pre-processor
    - **post_processor_class** (`type`, *optional*, defaults to [`transformers.AutoProcessor`]) -- The class to use to load the
      post-processor (when different from the pre-processor).

    Args:
        model (`str` or [`transformers.PreTrainedModel`], *optional*):
            The name of the checkpoint to use for the model, or the instantiated model. If unset, will default to the
            value of the class attribute `default_checkpoint`.
        pre_processor (`str` or `Any`, *optional*):
            The name of the checkpoint to use for the pre-processor, or the instantiated pre-processor (can be a
            tokenizer, an image processor, a feature extractor or a processor). Will default to the value of `model` if
            unset.
        post_processor (`str` or `Any`, *optional*):
            The name of the checkpoint to use for the post-processor, or the instantiated pre-processor (can be a
            tokenizer, an image processor, a feature extractor or a processor). Will default to the `pre_processor` if
            unset.
        device (`int`, `str` or `torch.device`, *optional*):
            The device on which to execute the model. Will default to any accelerator available (GPU, MPS etc...), the
            CPU otherwise.
        device_map (`str` or `dict`, *optional*):
            If passed along, will be used to instantiate the model.
        model_kwargs (`dict`, *optional*):
            Any keyword argument to send to the model instantiation.
        token (`str`, *optional*):
            The token to use as HTTP bearer authorization for remote files. If unset, will use the token generated when
            running `huggingface-cli login` (stored in `~/.huggingface`).
        hub_kwargs (additional keyword arguments, *optional*):
            Any additional keyword argument to send to the methods that will load the data from the Hub.
    """

    pre_processor_class = None
    model_class = None
    post_processor_class = None
    default_checkpoint = None
    description = "This is a pipeline tool"
    name = "pipeline"
    inputs = {"prompt": str}
    output_type = str
    skip_forward_signature_validation = True

    def __init__(
        self,
        model=None,
        pre_processor=None,
        post_processor=None,
        device=None,
        device_map=None,
        model_kwargs=None,
        token=None,
        **hub_kwargs,
    ):
        if not is_torch_available() or not _is_package_available("accelerate"):
            raise ModuleNotFoundError(
                "Please install 'transformers' extra to use a PipelineTool: `pip install 'smolagents[transformers]'`"
            )

        if model is None:
            if self.default_checkpoint is None:
                raise ValueError("This tool does not implement a default checkpoint, you need to pass one.")
            model = self.default_checkpoint
        if pre_processor is None:
            pre_processor = model

        self.model = model
        self.pre_processor = pre_processor
        self.post_processor = post_processor
        self.device = device
        self.device_map = device_map
        self.model_kwargs = {} if model_kwargs is None else model_kwargs
        if device_map is not None:
            self.model_kwargs["device_map"] = device_map
        self.hub_kwargs = hub_kwargs
        self.hub_kwargs["token"] = token

        super().__init__()

    def setup(self):
        """
        Instantiates the `pre_processor`, `model` and `post_processor` if necessary.
        """
        if isinstance(self.pre_processor, str):
<<<<<<< HEAD
            if self.pre_processor_class is None:
                from transformers import AutoProcessor

                self.pre_processor_class = AutoProcessor
            self.pre_processor = self.pre_processor_class.from_pretrained(
                self.pre_processor, **self.hub_kwargs
            )
=======
            self.pre_processor = self.pre_processor_class.from_pretrained(self.pre_processor, **self.hub_kwargs)
>>>>>>> 89a6350f

        if isinstance(self.model, str):
            self.model = self.model_class.from_pretrained(self.model, **self.model_kwargs, **self.hub_kwargs)

        if self.post_processor is None:
            self.post_processor = self.pre_processor
        elif isinstance(self.post_processor, str):
<<<<<<< HEAD
            if self.post_processor_class is None:
                from transformers import AutoProcessor

                self.post_processor_class = AutoProcessor
            self.post_processor = self.post_processor_class.from_pretrained(
                self.post_processor, **self.hub_kwargs
            )
=======
            self.post_processor = self.post_processor_class.from_pretrained(self.post_processor, **self.hub_kwargs)
>>>>>>> 89a6350f

        if self.device is None:
            if self.device_map is not None:
                self.device = list(self.model.hf_device_map.values())[0]
            else:
                from accelerate import PartialState

                self.device = PartialState().default_device

        if self.device_map is None:
            self.model.to(self.device)

        super().setup()

    def encode(self, raw_inputs):
        """
        Uses the `pre_processor` to prepare the inputs for the `model`.
        """
        return self.pre_processor(raw_inputs)

    def forward(self, inputs):
        """
        Sends the inputs through the `model`.
        """
        import torch

        with torch.no_grad():
            return self.model(**inputs)

    def decode(self, outputs):
        """
        Uses the `post_processor` to decode the model output.
        """
        return self.post_processor(outputs)

    def __call__(self, *args, **kwargs):
        import torch
        from accelerate.utils import send_to_device

        args, kwargs = handle_agent_input_types(*args, **kwargs)

        if not self.is_initialized:
            self.setup()

        encoded_inputs = self.encode(*args, **kwargs)

        tensor_inputs = {k: v for k, v in encoded_inputs.items() if isinstance(v, torch.Tensor)}
        non_tensor_inputs = {k: v for k, v in encoded_inputs.items() if not isinstance(v, torch.Tensor)}

        encoded_inputs = send_to_device(tensor_inputs, self.device)
        outputs = self.forward({**encoded_inputs, **non_tensor_inputs})
        outputs = send_to_device(outputs, "cpu")
        decoded_outputs = self.decode(outputs)

        return handle_agent_output_types(decoded_outputs, self.output_type)


__all__ = [
    "AUTHORIZED_TYPES",
    "Tool",
    "tool",
    "load_tool",
    "launch_gradio_demo",
    "ToolCollection",
]<|MERGE_RESOLUTION|>--- conflicted
+++ resolved
@@ -26,7 +26,7 @@
 from contextlib import contextmanager
 from functools import lru_cache, wraps
 from pathlib import Path
-from typing import Callable, Dict, Optional, Union, get_type_hints, List
+from typing import Callable, Dict, List, Optional, Union, get_type_hints
 
 from huggingface_hub import (
     create_repo,
@@ -35,60 +35,22 @@
     metadata_update,
     upload_folder,
 )
-<<<<<<< HEAD
-
-=======
-from huggingface_hub.utils import RepositoryNotFoundError
->>>>>>> 89a6350f
+from huggingface_hub.utils import is_torch_available
 from packaging import version
-from huggingface_hub.utils import is_torch_available
-from .utils import _is_package_available
+
+from ._transformers_utils import (
+    TypeHintParsingException,
+    _parse_type_hint,
+    get_imports,
+    get_json_schema,
+)
 from .tool_validation import MethodChecker, validate_tool_attributes
 from .types import handle_agent_input_types, handle_agent_output_types
-from .utils import instance_to_source, _is_pillow_available
-
-from ._transformers_utils import (
-    get_imports,
-    get_json_schema,
-    _parse_type_hint,
-    TypeHintParsingException,
-)
+from .utils import _is_package_available, _is_pillow_available, instance_to_source
 
 
 logger = logging.getLogger(__name__)
 
-<<<<<<< HEAD
-=======
-if is_accelerate_available():
-    from accelerate import PartialState
-    from accelerate.utils import send_to_device
-
-if is_torch_available():
-    from transformers import AutoProcessor
-else:
-    AutoProcessor = object
-
-TOOL_CONFIG_FILE = "tool_config.json"
-
-
-def get_repo_type(repo_id, repo_type=None, **hub_kwargs):
-    if repo_type is not None:
-        return repo_type
-    try:
-        hf_hub_download(repo_id, TOOL_CONFIG_FILE, repo_type="space", **hub_kwargs)
-        return "space"
-    except RepositoryNotFoundError:
-        try:
-            hf_hub_download(repo_id, TOOL_CONFIG_FILE, repo_type="model", **hub_kwargs)
-            return "model"
-        except RepositoryNotFoundError:
-            raise EnvironmentError(f"`{repo_id}` does not seem to be a valid repo identifier on the Hub.")
-        except Exception:
-            return "model"
-    except Exception:
-        return "space"
-
->>>>>>> 89a6350f
 
 def validate_after_init(cls):
     original_init = cls.__init__
@@ -343,18 +305,8 @@
             )
 
         # Save requirements file
-        imports = {
-            el for el in get_imports(tool_file) if el not in sys.stdlib_module_names
-        } | {"smolagents"}
+        imports = {el for el in get_imports(tool_file) if el not in sys.stdlib_module_names} | {"smolagents"}
         requirements_file = os.path.join(output_dir, "requirements.txt")
-<<<<<<< HEAD
-=======
-
-        imports = []
-        for module in [tool_file]:
-            imports.extend(get_imports(module))
-        imports = list(set([el for el in imports + ["smolagents"] if el not in sys.stdlib_module_names]))
->>>>>>> 89a6350f
         with open(requirements_file, "w", encoding="utf-8") as f:
             f.write("\n".join(imports) + "\n")
 
@@ -1056,17 +1008,11 @@
         Instantiates the `pre_processor`, `model` and `post_processor` if necessary.
         """
         if isinstance(self.pre_processor, str):
-<<<<<<< HEAD
             if self.pre_processor_class is None:
                 from transformers import AutoProcessor
 
                 self.pre_processor_class = AutoProcessor
-            self.pre_processor = self.pre_processor_class.from_pretrained(
-                self.pre_processor, **self.hub_kwargs
-            )
-=======
             self.pre_processor = self.pre_processor_class.from_pretrained(self.pre_processor, **self.hub_kwargs)
->>>>>>> 89a6350f
 
         if isinstance(self.model, str):
             self.model = self.model_class.from_pretrained(self.model, **self.model_kwargs, **self.hub_kwargs)
@@ -1074,17 +1020,11 @@
         if self.post_processor is None:
             self.post_processor = self.pre_processor
         elif isinstance(self.post_processor, str):
-<<<<<<< HEAD
             if self.post_processor_class is None:
                 from transformers import AutoProcessor
 
                 self.post_processor_class = AutoProcessor
-            self.post_processor = self.post_processor_class.from_pretrained(
-                self.post_processor, **self.hub_kwargs
-            )
-=======
             self.post_processor = self.post_processor_class.from_pretrained(self.post_processor, **self.hub_kwargs)
->>>>>>> 89a6350f
 
         if self.device is None:
             if self.device_map is not None:
