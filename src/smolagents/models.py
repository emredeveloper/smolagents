#!/usr/bin/env python
# coding=utf-8

# Copyright 2024 The HuggingFace Inc. team. All rights reserved.
#
# Licensed under the Apache License, Version 2.0 (the "License");
# you may not use this file except in compliance with the License.
# You may obtain a copy of the License at
#
#     http://www.apache.org/licenses/LICENSE-2.0
#
# Unless required by applicable law or agreed to in writing, software
# distributed under the License is distributed on an "AS IS" BASIS,
# WITHOUT WARRANTIES OR CONDITIONS OF ANY KIND, either express or implied.
# See the License for the specific language governing permissions and
# limitations under the License.
import json
import logging
import os
import random
from copy import deepcopy
from dataclasses import asdict, dataclass
from enum import Enum
from typing import TYPE_CHECKING, Any, Dict, List, Optional, Union

from huggingface_hub import InferenceClient
from huggingface_hub.utils import is_torch_available

from .tools import Tool
from .utils import _is_package_available


if TYPE_CHECKING:
    from transformers import StoppingCriteriaList

logger = logging.getLogger(__name__)

DEFAULT_JSONAGENT_REGEX_GRAMMAR = {
    "type": "regex",
    "value": 'Thought: .+?\\nAction:\\n\\{\\n\\s{4}"action":\\s"[^"\\n]+",\\n\\s{4}"action_input":\\s"[^"\\n]+"\\n\\}\\n<end_code>',
}

DEFAULT_CODEAGENT_REGEX_GRAMMAR = {
    "type": "regex",
    "value": "Thought: .+?\\nCode:\\n```(?:py|python)?\\n(?:.|\\s)+?\\n```<end_code>",
}


def get_dict_from_nested_dataclasses(obj, ignore_key=None):
    def convert(obj):
        if hasattr(obj, "__dataclass_fields__"):
            return {k: convert(v) for k, v in asdict(obj).items() if k != ignore_key}
        return obj

    return convert(obj)


@dataclass
class ChatMessageToolCallDefinition:
    arguments: Any
    name: str
    description: Optional[str] = None

    @classmethod
    def from_hf_api(cls, tool_call_definition) -> "ChatMessageToolCallDefinition":
        return cls(
            arguments=tool_call_definition.arguments,
            name=tool_call_definition.name,
            description=tool_call_definition.description,
        )


@dataclass
class ChatMessageToolCall:
    function: ChatMessageToolCallDefinition
    id: str
    type: str

    @classmethod
    def from_hf_api(cls, tool_call, raw) -> "ChatMessageToolCall":
        return cls(
            function=ChatMessageToolCallDefinition.from_hf_api(tool_call.function),
            id=tool_call.id,
            type=tool_call.type,
        )


@dataclass
class ChatMessage:
    role: str
    content: Optional[str] = None
    tool_calls: Optional[List[ChatMessageToolCall]] = None
    raw: Optional[Any] = None  # Stores the raw output from the API

    def model_dump_json(self):
        return json.dumps(get_dict_from_nested_dataclasses(self, ignore_key="raw"))

    @classmethod
    def from_hf_api(cls, message, raw) -> "ChatMessage":
        tool_calls = None
        if getattr(message, "tool_calls", None) is not None:
            tool_calls = [ChatMessageToolCall.from_hf_api(tool_call) for tool_call in message.tool_calls]
        return cls(role=message.role, content=message.content, tool_calls=tool_calls, raw=raw)

    @classmethod
    def from_dict(cls, data: dict) -> "ChatMessage":
        if data.get("tool_calls"):
            tool_calls = [
                ChatMessageToolCall(
                    function=ChatMessageToolCallDefinition(**tc["function"]), id=tc["id"], type=tc["type"]
                )
                for tc in data["tool_calls"]
            ]
            data["tool_calls"] = tool_calls
        return cls(**data)


def parse_json_if_needed(arguments: Union[str, dict]) -> Union[str, dict]:
    if isinstance(arguments, dict):
        return arguments
    else:
        try:
            return json.loads(arguments)
        except Exception:
            return arguments


def parse_tool_args_if_needed(message: ChatMessage) -> ChatMessage:
    for tool_call in message.tool_calls:
        tool_call.function.arguments = parse_json_if_needed(tool_call.function.arguments)
    return message


class MessageRole(str, Enum):
    USER = "user"
    ASSISTANT = "assistant"
    SYSTEM = "system"
    TOOL_CALL = "tool-call"
    TOOL_RESPONSE = "tool-response"

    @classmethod
    def roles(cls):
        return [r.value for r in cls]


tool_role_conversions = {
    MessageRole.TOOL_CALL: MessageRole.ASSISTANT,
    MessageRole.TOOL_RESPONSE: MessageRole.USER,
}


def get_tool_json_schema(tool: Tool) -> Dict:
    properties = deepcopy(tool.inputs)
    required = []
    for key, value in properties.items():
        if value["type"] == "any":
            value["type"] = "string"
        if not ("nullable" in value and value["nullable"]):
            required.append(key)
    return {
        "type": "function",
        "function": {
            "name": tool.name,
            "description": tool.description,
            "parameters": {
                "type": "object",
                "properties": properties,
                "required": required,
            },
        },
    }


def remove_stop_sequences(content: str, stop_sequences: List[str]) -> str:
    for stop_seq in stop_sequences:
        if content[-len(stop_seq) :] == stop_seq:
            content = content[: -len(stop_seq)]
    return content


def get_clean_message_list(
    message_list: List[Dict[str, str]],
    role_conversions: Dict[MessageRole, MessageRole] = {},
) -> List[Dict[str, str]]:
    """
    Subsequent messages with the same role will be concatenated to a single message.

    Args:
        message_list (`List[Dict[str, str]]`): List of chat messages.
    """
    final_message_list = []
    message_list = deepcopy(message_list)  # Avoid modifying the original list
    for message in message_list:
        # if not set(message.keys()) == {"role", "content"}:
        #     raise ValueError("Message should contain only 'role' and 'content' keys!")

        role = message["role"]
        if role not in MessageRole.roles():
            raise ValueError(f"Incorrect role {role}, only {MessageRole.roles()} are supported for now.")

        if role in role_conversions:
            message["role"] = role_conversions[role]

        if len(final_message_list) > 0 and message["role"] == final_message_list[-1]["role"]:
            final_message_list[-1]["content"] += "\n=======\n" + message["content"]
        else:
            final_message_list.append(message)
    return final_message_list


class Model:
    def __init__(self, **kwargs):
        self.last_input_token_count = None
        self.last_output_token_count = None
        # Set default values for common parameters
        kwargs.setdefault("max_tokens", 4096)
        self.kwargs = kwargs

    def _prepare_completion_kwargs(
        self,
        messages: List[Dict[str, str]],
        stop_sequences: Optional[List[str]] = None,
        grammar: Optional[str] = None,
        tools_to_call_from: Optional[List[Tool]] = None,
        custom_role_conversions: Optional[Dict[str, str]] = None,
        **kwargs,
    ) -> Dict:
        """
        Prepare parameters required for model invocation, handling parameter priorities.

        Parameter priority from high to low:
        1. Explicitly passed kwargs
        2. Specific parameters (stop_sequences, grammar, etc.)
        3. Default values in self.kwargs
        """
        # Clean and standardize the message list
        messages = get_clean_message_list(messages, role_conversions=custom_role_conversions or tool_role_conversions)

        # Use self.kwargs as the base configuration
        completion_kwargs = {
            **self.kwargs,
            "messages": messages,
        }

        # Handle specific parameters
        if stop_sequences is not None:
            completion_kwargs["stop"] = stop_sequences
        if grammar is not None:
            completion_kwargs["grammar"] = grammar

        # Handle tools parameter
        if tools_to_call_from:
            completion_kwargs.update(
                {
                    "tools": [get_tool_json_schema(tool) for tool in tools_to_call_from],
                    "tool_choice": "required",
                }
            )

        # Finally, use the passed-in kwargs to override all settings
        completion_kwargs.update(kwargs)

        return completion_kwargs

    def get_token_counts(self) -> Dict[str, int]:
        return {
            "input_token_count": self.last_input_token_count,
            "output_token_count": self.last_output_token_count,
        }

    def __call__(
        self,
        messages: List[Dict[str, str]],
        stop_sequences: Optional[List[str]] = None,
        grammar: Optional[str] = None,
        tools_to_call_from: Optional[List[Tool]] = None,
        **kwargs,
    ) -> ChatMessage:
        """Process the input messages and return the model's response.

        Parameters:
            messages (`List[Dict[str, str]]`):
                A list of message dictionaries to be processed. Each dictionary should have the structure `{"role": "user/system", "content": "message content"}`.
            stop_sequences (`List[str]`, *optional*):
                A list of strings that will stop the generation if encountered in the model's output.
            grammar (`str`, *optional*):
                The grammar or formatting structure to use in the model's response.
            tools_to_call_from (`List[Tool]`, *optional*):
                A list of tools that the model can use to generate responses.
            **kwargs:
                Additional keyword arguments to be passed to the underlying model.

        Returns:
            `ChatMessage`: A chat message object containing the model's response.
        """
        pass  # To be implemented in child classes!


class HfApiModel(Model):
    """A class to interact with Hugging Face's Inference API for language model interaction.

    This model allows you to communicate with Hugging Face's models using the Inference API. It can be used in both serverless mode or with a dedicated endpoint, supporting features like stop sequences and grammar customization.

    Parameters:
        model_id (`str`, *optional*, defaults to `"Qwen/Qwen2.5-Coder-32B-Instruct"`):
            The Hugging Face model ID to be used for inference. This can be a path or model identifier from the Hugging Face model hub.
        token (`str`, *optional*):
            Token used by the Hugging Face API for authentication. This token need to be authorized 'Make calls to the serverless Inference API'.
            If the model is gated (like Llama-3 models), the token also needs 'Read access to contents of all public gated repos you can access'.
            If not provided, the class will try to use environment variable 'HF_TOKEN', else use the token stored in the Hugging Face CLI configuration.
        timeout (`int`, *optional*, defaults to 120):
            Timeout for the API request, in seconds.

    Raises:
        ValueError:
            If the model name is not provided.

    Example:
    ```python
    >>> engine = HfApiModel(
    ...     model_id="Qwen/Qwen2.5-Coder-32B-Instruct",
    ...     token="your_hf_token_here",
    ...     max_tokens=5000,
    ... )
    >>> messages = [{"role": "user", "content": "Explain quantum mechanics in simple terms."}]
    >>> response = engine(messages, stop_sequences=["END"])
    >>> print(response)
    "Quantum mechanics is the branch of physics that studies..."
    ```
    """

    def __init__(
        self,
        model_id: str = "Qwen/Qwen2.5-Coder-32B-Instruct",
        token: Optional[str] = None,
        timeout: Optional[int] = 120,
        **kwargs,
    ):
        super().__init__(**kwargs)
        self.model_id = model_id
        if token is None:
            token = os.getenv("HF_TOKEN")
        self.client = InferenceClient(self.model_id, token=token, timeout=timeout)

    def __call__(
        self,
        messages: List[Dict[str, str]],
        stop_sequences: Optional[List[str]] = None,
        grammar: Optional[str] = None,
        tools_to_call_from: Optional[List[Tool]] = None,
        **kwargs,
    ) -> ChatMessage:
        completion_kwargs = self._prepare_completion_kwargs(
            messages=messages,
            stop_sequences=stop_sequences,
            grammar=grammar,
            tools_to_call_from=tools_to_call_from,
            **kwargs,
        )

        response = self.client.chat_completion(**completion_kwargs)

        self.last_input_token_count = response.usage.prompt_tokens
        self.last_output_token_count = response.usage.completion_tokens
        message = ChatMessage.from_hf_api(response.choices[0].message, raw=response)
        if tools_to_call_from is not None:
            return parse_tool_args_if_needed(message)
        return message


class TransformersModel(Model):
    """A class to interact with Hugging Face's Inference API for language model interaction.

    This model allows you to communicate with Hugging Face's models using the Inference API. It can be used in both serverless mode or with a dedicated endpoint, supporting features like stop sequences and grammar customization.

    > [!TIP]
    > You must have `transformers` and `torch` installed on your machine. Please run `pip install smolagents[transformers]` if it's not the case.

    Parameters:
        model_id (`str`, *optional*, defaults to `"Qwen/Qwen2.5-Coder-32B-Instruct"`):
            The Hugging Face model ID to be used for inference. This can be a path or model identifier from the Hugging Face model hub.
        device_map (`str`, *optional*):
            The device_map to initialize your model with.
        torch_dtype (`str`, *optional*):
            The torch_dtype to initialize your model with.
        trust_remote_code (bool):
            Some models on the Hub require running remote code: for this model, you would have to set this flag to True.
        kwargs (dict, *optional*):
            Any additional keyword arguments that you want to use in model.generate(), for instance `max_new_tokens` or `device`.
    Raises:
        ValueError:
            If the model name is not provided.

    Example:
    ```python
    >>> engine = TransformersModel(
    ...     model_id="Qwen/Qwen2.5-Coder-32B-Instruct",
    ...     device="cuda",
    ...     max_new_tokens=5000,
    ... )
    >>> messages = [{"role": "user", "content": "Explain quantum mechanics in simple terms."}]
    >>> response = engine(messages, stop_sequences=["END"])
    >>> print(response)
    "Quantum mechanics is the branch of physics that studies..."
    ```
    """

    def __init__(
        self,
        model_id: Optional[str] = None,
        device_map: Optional[str] = None,
        torch_dtype: Optional[str] = None,
        trust_remote_code: bool = False,
        **kwargs,
    ):
        super().__init__(**kwargs)
        if not is_torch_available() or not _is_package_available("transformers"):
            raise ModuleNotFoundError(
                "Please install 'transformers' extra to use 'TransformersModel': `pip install 'smolagents[transformers]'`"
            )
        import torch
        from transformers import AutoModelForCausalLM, AutoTokenizer

        default_model_id = "HuggingFaceTB/SmolLM2-1.7B-Instruct"
        if model_id is None:
            model_id = default_model_id
            logger.warning(f"`model_id`not provided, using this default tokenizer for token counts: '{model_id}'")
        self.model_id = model_id
        self.kwargs = kwargs
        if device_map is None:
            device_map = "cuda" if torch.cuda.is_available() else "cpu"
        logger.info(f"Using device: {device_map}")
        try:
            self.tokenizer = AutoTokenizer.from_pretrained(model_id)
            self.model = AutoModelForCausalLM.from_pretrained(
                model_id,
                device_map=device_map,
                torch_dtype=torch_dtype,
                trust_remote_code=trust_remote_code,
            )
        except Exception as e:
            logger.warning(
                f"Failed to load tokenizer and model for {model_id=}: {e}. Loading default tokenizer and model instead from {default_model_id=}."
            )
            self.model_id = default_model_id
            self.tokenizer = AutoTokenizer.from_pretrained(default_model_id)
            self.model = AutoModelForCausalLM.from_pretrained(model_id, device_map=device_map, torch_dtype=torch_dtype)

    def make_stopping_criteria(self, stop_sequences: List[str]) -> "StoppingCriteriaList":
        from transformers import StoppingCriteria, StoppingCriteriaList

        class StopOnStrings(StoppingCriteria):
            def __init__(self, stop_strings: List[str], tokenizer):
                self.stop_strings = stop_strings
                self.tokenizer = tokenizer
                self.stream = ""

            def reset(self):
                self.stream = ""

            def __call__(self, input_ids, scores, **kwargs):
                generated = self.tokenizer.decode(input_ids[0][-1], skip_special_tokens=True)
                self.stream += generated
                if any([self.stream.endswith(stop_string) for stop_string in self.stop_strings]):
                    return True
                return False

        return StoppingCriteriaList([StopOnStrings(stop_sequences, self.tokenizer)])

    def __call__(
        self,
        messages: List[Dict[str, str]],
        stop_sequences: Optional[List[str]] = None,
        grammar: Optional[str] = None,
        tools_to_call_from: Optional[List[Tool]] = None,
        **kwargs,
    ) -> ChatMessage:
        completion_kwargs = self._prepare_completion_kwargs(
            messages=messages,
            stop_sequences=stop_sequences,
            grammar=grammar,
            tools_to_call_from=tools_to_call_from,
            **kwargs,
        )

        messages = completion_kwargs.pop("messages")
        stop_sequences = completion_kwargs.pop("stop", None)

        max_new_tokens = (
            kwargs.get("max_new_tokens")
            or kwargs.get("max_tokens")
            or self.kwargs.get("max_new_tokens")
            or self.kwargs.get("max_tokens")
        )

        if max_new_tokens:
            completion_kwargs["max_new_tokens"] = max_new_tokens

        if stop_sequences:
            completion_kwargs["stopping_criteria"] = self.make_stopping_criteria(stop_sequences)

        if tools_to_call_from is not None:
            prompt_tensor = self.tokenizer.apply_chat_template(
                messages,
                tools=[get_tool_json_schema(tool) for tool in tools_to_call_from],
                return_tensors="pt",
                return_dict=True,
                add_generation_prompt=True,
            )
        else:
            prompt_tensor = self.tokenizer.apply_chat_template(
                messages,
                return_tensors="pt",
                return_dict=True,
            )

        prompt_tensor = prompt_tensor.to(self.model.device)
        count_prompt_tokens = prompt_tensor["input_ids"].shape[1]

        out = self.model.generate(**prompt_tensor, **completion_kwargs)
        generated_tokens = out[0, count_prompt_tokens:]
        output = self.tokenizer.decode(generated_tokens, skip_special_tokens=True)
        self.last_input_token_count = count_prompt_tokens
        self.last_output_token_count = len(generated_tokens)

        if stop_sequences is not None:
            output = remove_stop_sequences(output, stop_sequences)

        if tools_to_call_from is None:
            return ChatMessage(role="assistant", content=output)
        else:
            if "Action:" in output:
                output = output.split("Action:", 1)[1].strip()
            parsed_output = json.loads(output)
            tool_name = parsed_output.get("tool_name")
            tool_arguments = parsed_output.get("tool_arguments")
            return ChatMessage(
                role="assistant",
                content="",
                tool_calls=[
                    ChatMessageToolCall(
                        id="".join(random.choices("0123456789", k=5)),
                        type="function",
                        function=ChatMessageToolCallDefinition(name=tool_name, arguments=tool_arguments),
                    )
                ],
            )


class LiteLLMModel(Model):
    """This model connects to [LiteLLM](https://www.litellm.ai/) as a gateway to hundreds of LLMs.

    Parameters:
        model_id (`str`):
            The model identifier to use on the server (e.g. "gpt-3.5-turbo").
        api_base (`str`):
            The base URL of the OpenAI-compatible API server.
        api_key (`str`):
            The API key to use for authentication.
        **kwargs:
            Additional keyword arguments to pass to the OpenAI API.
    """

    def __init__(
        self,
        model_id="anthropic/claude-3-5-sonnet-20240620",
        api_base=None,
        api_key=None,
        **kwargs,
    ):
        try:
            import litellm
        except ModuleNotFoundError:
            raise ModuleNotFoundError(
                "Please install 'litellm' extra to use LiteLLMModel: `pip install 'smolagents[litellm]'`"
            )

        super().__init__(**kwargs)
        self.model_id = model_id
        # IMPORTANT - Set this to TRUE to add the function to the prompt for Non OpenAI LLMs
        litellm.add_function_to_prompt = True
        self.api_base = api_base
        self.api_key = api_key

    def __call__(
        self,
        messages: List[Dict[str, str]],
        stop_sequences: Optional[List[str]] = None,
        grammar: Optional[str] = None,
        tools_to_call_from: Optional[List[Tool]] = None,
        **kwargs,
    ) -> ChatMessage:
        import litellm

        completion_kwargs = self._prepare_completion_kwargs(
            messages=messages,
            stop_sequences=stop_sequences,
            grammar=grammar,
            tools_to_call_from=tools_to_call_from,
            model=self.model_id,
            api_base=self.api_base,
            api_key=self.api_key,
            **kwargs,
        )

        response = litellm.completion(**completion_kwargs)

        self.last_input_token_count = response.usage.prompt_tokens
        self.last_output_token_count = response.usage.completion_tokens
<<<<<<< HEAD
        message: ChatMessage = response.choices[0].message
        message.raw = response
=======

        message = ChatMessage.from_dict(
            response.choices[0].message.model_dump(include={"role", "content", "tool_calls"})
        )

>>>>>>> 0217d3fd
        if tools_to_call_from is not None:
            return parse_tool_args_if_needed(message)
        return message


class OpenAIServerModel(Model):
    """This model connects to an OpenAI-compatible API server.

    Parameters:
        model_id (`str`):
            The model identifier to use on the server (e.g. "gpt-3.5-turbo").
        api_base (`str`, *optional*):
            The base URL of the OpenAI-compatible API server.
        api_key (`str`, *optional*):
            The API key to use for authentication.
        custom_role_conversions (`Dict{str, str]`, *optional*):
            Custom role conversion mapping to convert message roles in others.
            Useful for specific models that do not support specific message roles like "system".
        **kwargs:
            Additional keyword arguments to pass to the OpenAI API.
    """

    def __init__(
        self,
        model_id: str,
        api_base: Optional[str] = None,
        api_key: Optional[str] = None,
        custom_role_conversions: Optional[Dict[str, str]] = None,
        **kwargs,
    ):
        try:
            import openai
        except ModuleNotFoundError:
            raise ModuleNotFoundError(
                "Please install 'openai' extra to use OpenAIServerModel: `pip install 'smolagents[openai]'`"
            ) from None

        super().__init__(**kwargs)
        self.model_id = model_id
        self.client = openai.OpenAI(
            base_url=api_base,
            api_key=api_key,
        )
        self.custom_role_conversions = custom_role_conversions

    def __call__(
        self,
        messages: List[Dict[str, str]],
        stop_sequences: Optional[List[str]] = None,
        grammar: Optional[str] = None,
        tools_to_call_from: Optional[List[Tool]] = None,
        **kwargs,
    ) -> ChatMessage:
        completion_kwargs = self._prepare_completion_kwargs(
            messages=messages,
            stop_sequences=stop_sequences,
            grammar=grammar,
            tools_to_call_from=tools_to_call_from,
            model=self.model_id,
            custom_role_conversions=self.custom_role_conversions,
            **kwargs,
        )

        response = self.client.chat.completions.create(**completion_kwargs)
        self.last_input_token_count = response.usage.prompt_tokens
        self.last_output_token_count = response.usage.completion_tokens
<<<<<<< HEAD
        message: ChatMessage = response.choices[0].message
        message.raw = response
=======

        message = ChatMessage.from_dict(
            response.choices[0].message.model_dump(include={"role", "content", "tool_calls"})
        )
>>>>>>> 0217d3fd
        if tools_to_call_from is not None:
            return parse_tool_args_if_needed(message)
        return message


class AzureOpenAIServerModel(OpenAIServerModel):
    """This model connects to an Azure OpenAI deployment.

    Parameters:
        model_id (`str`):
            The model deployment name to use when connecting (e.g. "gpt-4o-mini").
        azure_endpoint (`str`, *optional*):
            The Azure endpoint, including the resource, e.g. `https://example-resource.azure.openai.com/`. If not provided, it will be inferred from the `AZURE_OPENAI_ENDPOINT` environment variable.
        api_key (`str`, *optional*):
            The API key to use for authentication. If not provided, it will be inferred from the `AZURE_OPENAI_API_KEY` environment variable.
        api_version (`str`, *optional*):
            The API version to use. If not provided, it will be inferred from the `OPENAI_API_VERSION` environment variable.
        custom_role_conversions (`Dict[str, str]`, *optional*):
            Custom role conversion mapping to convert message roles in others.
            Useful for specific models that do not support specific message roles like "system".
        **kwargs:
            Additional keyword arguments to pass to the Azure OpenAI API.
    """

    def __init__(
        self,
        model_id: str,
        azure_endpoint: Optional[str] = None,
        api_key: Optional[str] = None,
        api_version: Optional[str] = None,
        custom_role_conversions: Optional[Dict[str, str]] = None,
        **kwargs,
    ):
        # read the api key manually, to avoid super().__init__() trying to use the wrong api_key (OPENAI_API_KEY)
        if api_key is None:
            api_key = os.environ.get("AZURE_OPENAI_API_KEY")

        super().__init__(model_id=model_id, api_key=api_key, custom_role_conversions=custom_role_conversions, **kwargs)
        # if we've reached this point, it means the openai package is available (checked in baseclass) so go ahead and import it
        import openai

        self.client = openai.AzureOpenAI(api_key=api_key, api_version=api_version, azure_endpoint=azure_endpoint)


__all__ = [
    "MessageRole",
    "tool_role_conversions",
    "get_clean_message_list",
    "Model",
    "TransformersModel",
    "HfApiModel",
    "LiteLLMModel",
    "OpenAIServerModel",
    "AzureOpenAIServerModel",
    "ChatMessage",
]<|MERGE_RESOLUTION|>--- conflicted
+++ resolved
@@ -607,16 +607,11 @@
 
         self.last_input_token_count = response.usage.prompt_tokens
         self.last_output_token_count = response.usage.completion_tokens
-<<<<<<< HEAD
-        message: ChatMessage = response.choices[0].message
-        message.raw = response
-=======
-
         message = ChatMessage.from_dict(
             response.choices[0].message.model_dump(include={"role", "content", "tool_calls"})
         )
-
->>>>>>> 0217d3fd
+        message.raw = response
+
         if tools_to_call_from is not None:
             return parse_tool_args_if_needed(message)
         return message
@@ -683,15 +678,11 @@
         response = self.client.chat.completions.create(**completion_kwargs)
         self.last_input_token_count = response.usage.prompt_tokens
         self.last_output_token_count = response.usage.completion_tokens
-<<<<<<< HEAD
-        message: ChatMessage = response.choices[0].message
-        message.raw = response
-=======
 
         message = ChatMessage.from_dict(
             response.choices[0].message.model_dump(include={"role", "content", "tool_calls"})
         )
->>>>>>> 0217d3fd
+        message.raw = response
         if tools_to_call_from is not None:
             return parse_tool_args_if_needed(message)
         return message
