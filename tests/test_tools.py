# coding=utf-8
# Copyright 2024 HuggingFace Inc.
#
# Licensed under the Apache License, Version 2.0 (the "License");
# you may not use this file except in compliance with the License.
# You may obtain a copy of the License at
#
#     http://www.apache.org/licenses/LICENSE-2.0
#
# Unless required by applicable law or agreed to in writing, software
# distributed under the License is distributed on an "AS IS" BASIS,
# WITHOUT WARRANTIES OR CONDITIONS OF ANY KIND, either express or implied.
# See the License for the specific language governing permissions and
# limitations under the License.
import unittest
from pathlib import Path
from textwrap import dedent
from typing import Dict, Optional, Union
from unittest.mock import patch, MagicMock

import mcp
import numpy as np
import pytest
from transformers import is_torch_available, is_vision_available
from transformers.testing_utils import get_tests_dir

<<<<<<< HEAD
from smolagents.tools import AUTHORIZED_TYPES, Tool, tool
from smolagents.types import AgentAudio, AgentImage, AgentText, _AGENT_TYPE_MAPPING
import torch

=======
from smolagents.tools import AUTHORIZED_TYPES, Tool, ToolCollection, tool
from smolagents.types import (
    AGENT_TYPE_MAPPING,
    AgentAudio,
    AgentImage,
    AgentText,
)
>>>>>>> a4d029da

if is_torch_available():
    import torch

if is_vision_available():
    from PIL import Image


def create_inputs(tool_inputs: Dict[str, Dict[Union[str, type], str]]):
    inputs = {}

    for input_name, input_desc in tool_inputs.items():
        input_type = input_desc["type"]

        if input_type == "string":
            inputs[input_name] = "Text input"
        elif input_type == "image":
            inputs[input_name] = Image.open(
                Path(get_tests_dir("fixtures")) / "000000039769.png"
            ).resize((512, 512))
        elif input_type == "audio":
            inputs[input_name] = np.ones(3000)
        else:
            raise ValueError(f"Invalid type requested: {input_type}")

    return inputs


def output_type(output):
    if isinstance(output, (str, AgentText)):
        return "string"
    elif isinstance(output, (Image.Image, AgentImage)):
        return "image"
    elif isinstance(output, (torch.Tensor, AgentAudio)):
        return "audio"
    else:
        raise TypeError(f"Invalid output: {output}")


class ToolTesterMixin:
    def test_inputs_output(self):
        self.assertTrue(hasattr(self.tool, "inputs"))
        self.assertTrue(hasattr(self.tool, "output_type"))

        inputs = self.tool.inputs
        self.assertTrue(isinstance(inputs, dict))

        for _, input_spec in inputs.items():
            self.assertTrue("type" in input_spec)
            self.assertTrue("description" in input_spec)
            self.assertTrue(input_spec["type"] in AUTHORIZED_TYPES)
            self.assertTrue(isinstance(input_spec["description"], str))

        output_type = self.tool.output_type
        self.assertTrue(output_type in AUTHORIZED_TYPES)

    def test_common_attributes(self):
        self.assertTrue(hasattr(self.tool, "description"))
        self.assertTrue(hasattr(self.tool, "name"))
        self.assertTrue(hasattr(self.tool, "inputs"))
        self.assertTrue(hasattr(self.tool, "output_type"))

    def test_agent_type_output(self):
        inputs = create_inputs(self.tool.inputs)
        output = self.tool(**inputs, sanitize_inputs_outputs=True)
        if self.tool.output_type != "any":
            agent_type = _AGENT_TYPE_MAPPING[self.tool.output_type]
            self.assertTrue(isinstance(output, agent_type))


class ToolTests(unittest.TestCase):
    def test_tool_init_with_decorator(self):
        @tool
        def coolfunc(a: str, b: int) -> float:
            """Cool function

            Args:
                a: The first argument
                b: The second one
            """
            return b + 2, a

        assert coolfunc.output_type == "number"

    def test_tool_init_vanilla(self):
        class HFModelDownloadsTool(Tool):
            name = "model_download_counter"
            description = """
            This is a tool that returns the most downloaded model of a given task on the Hugging Face Hub.
            It returns the name of the checkpoint."""

            inputs = {
                "task": {
                    "type": "string",
                    "description": "the task category (such as text-classification, depth-estimation, etc)",
                }
            }
            output_type = "string"

            def forward(self, task: str) -> str:
                return "best model"

        tool = HFModelDownloadsTool()
        assert list(tool.inputs.keys())[0] == "task"

    def test_tool_init_decorator_raises_issues(self):
        with pytest.raises(Exception) as e:

            @tool
            def coolfunc(a: str, b: int):
                """Cool function

                Args:
                    a: The first argument
                    b: The second one
                """
                return a + b

            assert coolfunc.output_type == "number"
        assert "Tool return type not found" in str(e)

        with pytest.raises(Exception) as e:

            @tool
            def coolfunc(a: str, b: int) -> int:
                """Cool function

                Args:
                    a: The first argument
                """
                return b + a

            assert coolfunc.output_type == "number"
        assert "docstring has no description for the argument" in str(e)

    def test_saving_tool_raises_error_imports_outside_function(self):
        with pytest.raises(Exception) as e:
            import numpy as np

            @tool
            def get_current_time() -> str:
                """
                Gets the current time.
                """
                return str(np.random.random())

            get_current_time.save("output")

        assert "np" in str(e)

        # Also test with classic definition
        with pytest.raises(Exception) as e:

            class GetCurrentTimeTool(Tool):
                name = "get_current_time_tool"
                description = "Gets the current time"
                inputs = {}
                output_type = "string"

                def forward(self):
                    return str(np.random.random())

            get_current_time = GetCurrentTimeTool()
            get_current_time.save("output")

        assert "np" in str(e)

    def test_tool_definition_raises_no_error_imports_in_function(self):
        @tool
        def get_current_time() -> str:
            """
            Gets the current time.
            """
            from datetime import datetime

            return str(datetime.now())

        class GetCurrentTimeTool(Tool):
            name = "get_current_time_tool"
            description = "Gets the current time"
            inputs = {}
            output_type = "string"

            def forward(self):
                from datetime import datetime

                return str(datetime.now())

    def test_saving_tool_allows_no_arg_in_init(self):
        # Test one cannot save tool with additional args in init
        class FailTool(Tool):
            name = "specific"
            description = "test description"
            inputs = {
                "string_input": {"type": "string", "description": "input description"}
            }
            output_type = "string"

            def __init__(self, url):
                super().__init__(self)
                self.url = "none"

            def forward(self, string_input: str) -> str:
                return self.url + string_input

        fail_tool = FailTool("dummy_url")
        with pytest.raises(Exception) as e:
            fail_tool.save("output")
        assert "__init__" in str(e)

    def test_saving_tool_allows_no_imports_from_outside_methods(self):
        # Test that using imports from outside functions fails
        import numpy as np

        class FailTool(Tool):
            name = "specific"
            description = "test description"
            inputs = {
                "string_input": {"type": "string", "description": "input description"}
            }
            output_type = "string"

            def useless_method(self):
                self.client = np.random.random()
                return ""

            def forward(self, string_input):
                return self.useless_method() + string_input

        fail_tool = FailTool()
        with pytest.raises(Exception) as e:
            fail_tool.save("output")
        assert "'np' is undefined" in str(e)

        # Test that putting these imports inside functions works
        class SuccessTool(Tool):
            name = "specific"
            description = "test description"
            inputs = {
                "string_input": {"type": "string", "description": "input description"}
            }
            output_type = "string"

            def useless_method(self):
                import numpy as np

                self.client = np.random.random()
                return ""

            def forward(self, string_input):
                return self.useless_method() + string_input

        success_tool = SuccessTool()
        success_tool.save("output")

    def test_tool_missing_class_attributes_raises_error(self):
        with pytest.raises(Exception) as e:

            class GetWeatherTool(Tool):
                name = "get_weather"
                description = "Get weather in the next days at given location."
                inputs = {
                    "location": {"type": "string", "description": "the location"},
                    "celsius": {
                        "type": "string",
                        "description": "the temperature type",
                    },
                }

                def forward(
                    self, location: str, celsius: Optional[bool] = False
                ) -> str:
                    return "The weather is UNGODLY with torrential rains and temperatures below -10°C"

            GetWeatherTool()
        assert "You must set an attribute output_type" in str(e)

    def test_tool_from_decorator_optional_args(self):
        @tool
        def get_weather(location: str, celsius: Optional[bool] = False) -> str:
            """
            Get weather in the next days at given location.
            Secretly this tool does not care about the location, it hates the weather everywhere.

            Args:
                location: the location
                celsius: the temperature type
            """
            return "The weather is UNGODLY with torrential rains and temperatures below -10°C"

        assert "nullable" in get_weather.inputs["celsius"]
        assert get_weather.inputs["celsius"]["nullable"]
        assert "nullable" not in get_weather.inputs["location"]

    def test_tool_mismatching_nullable_args_raises_error(self):
        with pytest.raises(Exception) as e:

            class GetWeatherTool(Tool):
                name = "get_weather"
                description = "Get weather in the next days at given location."
                inputs = {
                    "location": {"type": "string", "description": "the location"},
                    "celsius": {
                        "type": "string",
                        "description": "the temperature type",
                    },
                }
                output_type = "string"

                def forward(
                    self, location: str, celsius: Optional[bool] = False
                ) -> str:
                    return "The weather is UNGODLY with torrential rains and temperatures below -10°C"

            GetWeatherTool()
        assert "Nullable" in str(e)

        with pytest.raises(Exception) as e:

            class GetWeatherTool2(Tool):
                name = "get_weather"
                description = "Get weather in the next days at given location."
                inputs = {
                    "location": {"type": "string", "description": "the location"},
                    "celsius": {
                        "type": "string",
                        "description": "the temperature type",
                    },
                }
                output_type = "string"

                def forward(self, location: str, celsius: bool = False) -> str:
                    return "The weather is UNGODLY with torrential rains and temperatures below -10°C"

            GetWeatherTool2()
        assert "Nullable" in str(e)

        with pytest.raises(Exception) as e:

            class GetWeatherTool3(Tool):
                name = "get_weather"
                description = "Get weather in the next days at given location."
                inputs = {
                    "location": {"type": "string", "description": "the location"},
                    "celsius": {
                        "type": "string",
                        "description": "the temperature type",
                        "nullable": True,
                    },
                }
                output_type = "string"

                def forward(self, location, celsius: str) -> str:
                    return "The weather is UNGODLY with torrential rains and temperatures below -10°C"

            GetWeatherTool3()
        assert "Nullable" in str(e)


@pytest.fixture
def mock_server_parameters():
    return MagicMock()


@pytest.fixture
def mock_mcp_adapt():
    with patch("mcpadapt.core.MCPAdapt") as mock:
        mock.return_value.__enter__.return_value = ["tool1", "tool2"]
        mock.return_value.__exit__.return_value = None
        yield mock


@pytest.fixture
def mock_smolagents_adapter():
    with patch("mcpadapt.smolagents_adapter.SmolAgentsAdapter") as mock:
        yield mock


class TestToolCollection:
    def test_from_mcp(
        self, mock_server_parameters, mock_mcp_adapt, mock_smolagents_adapter
    ):
        with ToolCollection.from_mcp(mock_server_parameters) as tool_collection:
            assert isinstance(tool_collection, ToolCollection)
            assert len(tool_collection.tools) == 2
            assert "tool1" in tool_collection.tools
            assert "tool2" in tool_collection.tools

    def test_integration_from_mcp(self):
        # define the most simple mcp server with one tool that echoes the input text
        mcp_server_script = dedent("""\
            from mcp.server.fastmcp import FastMCP

            mcp = FastMCP("Echo Server")

            @mcp.tool()
            def echo_tool(text: str) -> str:
                return text

            mcp.run()
        """).strip()

        mcp_server_params = mcp.StdioServerParameters(
            command="python",
            args=["-c", mcp_server_script],
        )

        with ToolCollection.from_mcp(mcp_server_params) as tool_collection:
            assert len(tool_collection.tools) == 1, "Expected 1 tool"
            assert tool_collection.tools[0].name == "echo_tool", (
                "Expected tool name to be 'echo_tool'"
            )
            assert tool_collection.tools[0](text="Hello") == "Hello", (
                "Expected tool to echo the input text"
            )<|MERGE_RESOLUTION|>--- conflicted
+++ resolved
@@ -24,20 +24,10 @@
 from transformers import is_torch_available, is_vision_available
 from transformers.testing_utils import get_tests_dir
 
-<<<<<<< HEAD
-from smolagents.tools import AUTHORIZED_TYPES, Tool, tool
+from smolagents.tools import AUTHORIZED_TYPES, Tool, tool, ToolCollection
 from smolagents.types import AgentAudio, AgentImage, AgentText, _AGENT_TYPE_MAPPING
 import torch
 
-=======
-from smolagents.tools import AUTHORIZED_TYPES, Tool, ToolCollection, tool
-from smolagents.types import (
-    AGENT_TYPE_MAPPING,
-    AgentAudio,
-    AgentImage,
-    AgentText,
-)
->>>>>>> a4d029da
 
 if is_torch_available():
     import torch
